import type { LoadAsset } from './loader';
import type { Loader } from './loader/Loader';

/**
 * Quietly Loads assets in the background.
 * @memberof PIXI
 */
export class BackgroundLoader
{
    /** Whether or not the loader should continue loading. */
    private _isActive: boolean;

    /** Assets to load. */
    private readonly _assetList: LoadAsset[];

    /** Whether or not the loader is loading. */
    private _isLoading: boolean;

    /** Number of assets to load at a time. */
    private readonly _maxConcurrent: number;

    /** Should the loader log to the console. */
    public verbose: boolean;
    private readonly _loader: Loader;

    /**
     * @param loader
     * @param verbose - should the loader log to the console
     */
    constructor(loader: Loader, verbose = false)
    {
        this._loader = loader;
        this._assetList = [];
        this._isLoading = false;
        this._maxConcurrent = 1;
        this.verbose = verbose;
    }

    /**
     * Adds an array of assets to load.
     * @param assetUrls - assets to load
     */
    public add(assetUrls: LoadAsset[]): void
    {
        assetUrls.forEach((a) =>
        {
            this._assetList.push(a);
        });

        // eslint-disable-next-line no-console
        if (this.verbose)console.log('[BackgroundLoader] assets: ', this._assetList);

        if (this._isActive && !this._isLoading)
        {
            this._next();
        }
    }

    /**
     * Loads the next set of assets. Will try to load as many assets as it can at the same time.
     *
     * The max assets it will try to load at one time will be 4.
     */
    private async _next(): Promise<void>
    {
        if (this._assetList.length && this._isActive)
        {
            this._isLoading = true;

            const toLoad = [];

            const toLoadAmount = Math.min(this._assetList.length, this._maxConcurrent);

            for (let i = 0; i < toLoadAmount; i++)
            {
                toLoad.push(this._assetList.pop());
            }

            await this._loader.load(toLoad);

            this._isLoading = false;

            this._next();
        }
    }

    /**
<<<<<<< HEAD
     * @returns Activate/Deactivate the loading. If set to true then it will immediately continue to load the next asset.
=======
     * Activate/Deactivate the loading. If set to true then it will immediately continue to load the next asset.
     * @returns whether the class is active
>>>>>>> 311cafdc
     */
    get active(): boolean
    {
        return this._isActive;
    }

    set active(value: boolean)
    {
        if (this._isActive === value) return;

        this._isActive = value;

        if (value && !this._isLoading)
        {
            this._next();
        }
    }
}<|MERGE_RESOLUTION|>--- conflicted
+++ resolved
@@ -85,12 +85,8 @@
     }
 
     /**
-<<<<<<< HEAD
-     * @returns Activate/Deactivate the loading. If set to true then it will immediately continue to load the next asset.
-=======
      * Activate/Deactivate the loading. If set to true then it will immediately continue to load the next asset.
      * @returns whether the class is active
->>>>>>> 311cafdc
      */
     get active(): boolean
     {
