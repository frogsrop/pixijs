<<<<<<< HEAD
import { BatchRenderer, extensions, Texture } from '@pixi/core';
import { Sprite } from '@pixi/sprite';
import { CanvasRenderer } from '@pixi/canvas-renderer';
import { CanvasSpriteRenderer } from '@pixi/canvas-sprite';
import '@pixi/canvas-display';

describe('CanvasSpriteRenderer', () =>
{
    beforeAll(() => extensions.add(CanvasSpriteRenderer, BatchRenderer));
    afterAll(() => extensions.remove(CanvasSpriteRenderer, BatchRenderer));
=======
import { BatchRenderer, CanvasResource, extensions, Texture, BaseTexture } from '@pixi/core';
import { Sprite } from '@pixi/sprite';
import { CanvasRenderer } from '@pixi/canvas-renderer';
import { expect } from 'chai';
import { CanvasSpriteRenderer } from '@pixi/canvas-sprite';
import { Container } from '@pixi/display';
import { MIPMAP_MODES, SCALE_MODES } from '@pixi/constants';
import { Rectangle } from '@pixi/math';

describe('CanvasSpriteRenderer', () =>
{
    before(() => extensions.add(CanvasSpriteRenderer, BatchRenderer));
    after(() => extensions.remove(CanvasSpriteRenderer, BatchRenderer));
>>>>>>> b98acb1b

    it('should still render a sprite after texture is destroyed', () =>
    {
        const renderer = new CanvasRenderer({ width: 1, height: 1 });
        const texture = Texture.WHITE;
        const sprite = new Sprite(texture);

        renderer.render(sprite);
        texture.destroy();

        try
        {
            expect(() => { renderer.render(sprite); }).not.toThrowError();
        }
        finally
        {
            renderer.destroy();
        }
    });

    it('should scale the base texture correctly using a trimmed rect', () =>
    {
        // create 2x1 texture, left pixel red, right pixel green
        const canvas = document.createElement('canvas');
        const context = canvas.getContext('2d');

        canvas.width = 2;
        canvas.height = 1;

        context.fillStyle = '#ff0000';
        context.fillRect(0, 0, 1, 1);

        context.fillStyle = '#00ff00';
        context.fillRect(1, 0, 1, 1);

        const baseTexture = new BaseTexture(new CanvasResource(canvas), {
            mipmap: MIPMAP_MODES.OFF,
            scaleMode: SCALE_MODES.NEAREST
        });

        // set a scale value to orig and trim rectangle to scale the texture
        const scale = 2;

        const frame = new Rectangle(0, 0, baseTexture.width, baseTexture.height);
        const orig  = new Rectangle(0, 0, baseTexture.width * scale, baseTexture.height * scale);
        const trim  = new Rectangle(0, 0, baseTexture.width * scale, baseTexture.height * scale);

        const testSprite = new Sprite(new Texture(baseTexture, frame, orig, trim));

        const stage = new Container();

        stage.addChild(testSprite);

        const renderer = new CanvasRenderer();

        renderer.render(stage);

        const ctx = renderer.view.getContext('2d');

        const pixels = ctx.getImageData(0, 0, 2 * scale, Number(scale)).data;

        expect(pixels[0]).to.equal(255);
        expect(pixels[1]).to.equal(0);
        expect(pixels[2]).to.equal(0);
        expect(pixels[3]).to.equal(255);

        expect(pixels[8]).to.equal(0);
        expect(pixels[9]).to.equal(255);
        expect(pixels[10]).to.equal(0);
        expect(pixels[11]).to.equal(255);
    });
});<|MERGE_RESOLUTION|>--- conflicted
+++ resolved
@@ -1,29 +1,16 @@
-<<<<<<< HEAD
-import { BatchRenderer, extensions, Texture } from '@pixi/core';
-import { Sprite } from '@pixi/sprite';
+import '@pixi/canvas-display';
 import { CanvasRenderer } from '@pixi/canvas-renderer';
 import { CanvasSpriteRenderer } from '@pixi/canvas-sprite';
-import '@pixi/canvas-display';
+import { MIPMAP_MODES, SCALE_MODES } from '@pixi/constants';
+import { BaseTexture, BatchRenderer, CanvasResource, extensions, Texture } from '@pixi/core';
+import { Container } from '@pixi/display';
+import { Rectangle } from '@pixi/math';
+import { Sprite } from '@pixi/sprite';
 
 describe('CanvasSpriteRenderer', () =>
 {
     beforeAll(() => extensions.add(CanvasSpriteRenderer, BatchRenderer));
     afterAll(() => extensions.remove(CanvasSpriteRenderer, BatchRenderer));
-=======
-import { BatchRenderer, CanvasResource, extensions, Texture, BaseTexture } from '@pixi/core';
-import { Sprite } from '@pixi/sprite';
-import { CanvasRenderer } from '@pixi/canvas-renderer';
-import { expect } from 'chai';
-import { CanvasSpriteRenderer } from '@pixi/canvas-sprite';
-import { Container } from '@pixi/display';
-import { MIPMAP_MODES, SCALE_MODES } from '@pixi/constants';
-import { Rectangle } from '@pixi/math';
-
-describe('CanvasSpriteRenderer', () =>
-{
-    before(() => extensions.add(CanvasSpriteRenderer, BatchRenderer));
-    after(() => extensions.remove(CanvasSpriteRenderer, BatchRenderer));
->>>>>>> b98acb1b
 
     it('should still render a sprite after texture is destroyed', () =>
     {
@@ -85,14 +72,14 @@
 
         const pixels = ctx.getImageData(0, 0, 2 * scale, Number(scale)).data;
 
-        expect(pixels[0]).to.equal(255);
-        expect(pixels[1]).to.equal(0);
-        expect(pixels[2]).to.equal(0);
-        expect(pixels[3]).to.equal(255);
+        expect(pixels[0]).toEqual(255);
+        expect(pixels[1]).toEqual(0);
+        expect(pixels[2]).toEqual(0);
+        expect(pixels[3]).toEqual(255);
 
-        expect(pixels[8]).to.equal(0);
-        expect(pixels[9]).to.equal(255);
-        expect(pixels[10]).to.equal(0);
-        expect(pixels[11]).to.equal(255);
+        expect(pixels[8]).toEqual(0);
+        expect(pixels[9]).toEqual(255);
+        expect(pixels[10]).toEqual(0);
+        expect(pixels[11]).toEqual(255);
     });
 });