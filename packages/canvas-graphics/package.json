--- conflicted
+++ resolved
@@ -35,21 +35,10 @@
     "dist",
     "*.d.ts"
   ],
-<<<<<<< HEAD
   "pixiRequirements": [
     "@pixi/canvas-display",
     "@pixi/canvas-renderer",
     "@pixi/core",
     "@pixi/graphics"
   ]
-=======
-  "peerDependencies": {
-    "@pixi/canvas-display": "6.5.3",
-    "@pixi/canvas-renderer": "6.5.3",
-    "@pixi/constants": "6.5.3",
-    "@pixi/core": "6.5.3",
-    "@pixi/graphics": "6.5.3",
-    "@pixi/math": "6.5.3"
-  }
->>>>>>> 28e6b284
 }