{
  "name": "@pixi/display",
  "version": "6.5.3",
  "main": "dist/cjs/display.js",
  "module": "dist/esm/display.mjs",
  "types": "index.d.ts",
  "exports": {
    ".": {
      "import": {
        "types": "./index.d.ts",
        "default": "./dist/esm/display.mjs"
      },
      "require": {
        "types": "./index.d.ts",
        "default": "./dist/cjs/display.js"
      }
    }
  },
  "description": "Core display functionality",
  "author": "Mat Groves",
  "contributors": [
    "Matt Karl <matt@mattkarl.com>"
  ],
  "homepage": "http://pixijs.com/",
  "bugs": "https://github.com/pixijs/pixi.js/issues",
  "license": "MIT",
  "repository": {
    "type": "git",
    "url": "https://github.com/pixijs/pixi.js.git"
  },
  "publishConfig": {
    "access": "public"
  },
  "files": [
    "dist",
    "*.d.ts"
  ],
<<<<<<< HEAD
  "pixiRequirements": [
    "@pixi/core"
  ]
=======
  "peerDependencies": {
    "@pixi/math": "6.5.3",
    "@pixi/settings": "6.5.3",
    "@pixi/utils": "6.5.3"
  }
>>>>>>> 28e6b284
}<|MERGE_RESOLUTION|>--- conflicted
+++ resolved
@@ -35,15 +35,7 @@
     "dist",
     "*.d.ts"
   ],
-<<<<<<< HEAD
   "pixiRequirements": [
     "@pixi/core"
   ]
-=======
-  "peerDependencies": {
-    "@pixi/math": "6.5.3",
-    "@pixi/settings": "6.5.3",
-    "@pixi/utils": "6.5.3"
-  }
->>>>>>> 28e6b284
 }