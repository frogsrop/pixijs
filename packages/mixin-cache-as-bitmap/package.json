--- conflicted
+++ resolved
@@ -26,15 +26,6 @@
     "*.d.ts"
   ],
   "dependencies": {
-<<<<<<< HEAD
-    "@pixi/canvas-renderer": "6.0.0-rc",
-    "@pixi/core": "6.0.0-rc",
-    "@pixi/display": "6.0.0-rc",
-    "@pixi/math": "6.0.0-rc",
-    "@pixi/settings": "6.0.0-rc",
-    "@pixi/sprite": "6.0.0-rc",
-    "@pixi/utils": "6.0.0-rc"
-=======
     "@pixi/canvas-renderer": "6.0.0-rc.2",
     "@pixi/core": "6.0.0-rc.2",
     "@pixi/display": "6.0.0-rc.2",
@@ -42,6 +33,5 @@
     "@pixi/settings": "6.0.0-rc.2",
     "@pixi/sprite": "6.0.0-rc.2",
     "@pixi/utils": "6.0.0-rc.2"
->>>>>>> 48e4870f
   }
 }