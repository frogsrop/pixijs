import { DisplayObject } from '@pixi/display';
import { isMobile, removeItems } from '@pixi/utils';
import { accessibleTarget } from './accessibleTarget';

import type { Rectangle } from '@pixi/math';
import type { Container } from '@pixi/display';
<<<<<<< HEAD
=======
import { Renderer, AbstractRenderer, ExtensionMetadata, ExtensionType } from '@pixi/core';
>>>>>>> b98acb1b
import type { IAccessibleHTMLElement } from './accessibleTarget';
import type { IRenderer } from '@pixi/core';

// add some extra variables to the container..
DisplayObject.mixin(accessibleTarget);

const KEY_CODE_TAB = 9;

const DIV_TOUCH_SIZE = 100;
const DIV_TOUCH_POS_X = 0;
const DIV_TOUCH_POS_Y = 0;
const DIV_TOUCH_ZINDEX = 2;

const DIV_HOOK_SIZE = 1;
const DIV_HOOK_POS_X = -1000;
const DIV_HOOK_POS_Y = -1000;
const DIV_HOOK_ZINDEX = 2;

/**
 * The Accessibility manager recreates the ability to tab and have content read by screen readers.
 * This is very important as it can possibly help people with disabilities access PixiJS content.
 *
 * A DisplayObject can be made accessible just like it can be made interactive. This manager will map the
 * events as if the mouse was being used, minimizing the effort required to implement.
 *
 * An instance of this class is automatically created by default, and can be found at `renderer.plugins.accessibility`
 * @class
 * @memberof PIXI
 */
export class AccessibilityManager
{
    /** @ignore */
    static extension: ExtensionMetadata = {
        name: 'accessibility',
        type: [
            ExtensionType.RendererPlugin,
            ExtensionType.CanvasRendererPlugin,
        ],
    };

    /** Setting this to true will visually show the divs. */
    public debug = false;

    /**
     * The renderer this accessibility manager works for.
     * @type {PIXI.CanvasRenderer|PIXI.Renderer}
     */
    public renderer: IRenderer;

    /** Internal variable, see isActive getter. */
    private _isActive = false;

    /** Internal variable, see isMobileAccessibility getter. */
    private _isMobileAccessibility = false;

    /** Button element for handling touch hooks. */
    private _hookDiv: HTMLElement;

    /** This is the dom element that will sit over the PixiJS element. This is where the div overlays will go. */
    private div: HTMLElement;

    /** A simple pool for storing divs. */
    private pool: IAccessibleHTMLElement[] = [];

    /** This is a tick used to check if an object is no longer being rendered. */
    private renderId = 0;

    /** The array of currently active accessible items. */
    private children: DisplayObject[] = [];

    /** Count to throttle div updates on android devices. */
    private androidUpdateCount = 0;

    /**  The frequency to update the div elements. */
    private androidUpdateFrequency = 500; // 2fps

    /**
     * @param {PIXI.CanvasRenderer|PIXI.Renderer} renderer - A reference to the current renderer
     */
    constructor(renderer: IRenderer)
    {
        this._hookDiv = null;

        if (isMobile.tablet || isMobile.phone)
        {
            this.createTouchHook();
        }

        // first we create a div that will sit over the PixiJS element. This is where the div overlays will go.
        const div = document.createElement('div');

        div.style.width = `${DIV_TOUCH_SIZE}px`;
        div.style.height = `${DIV_TOUCH_SIZE}px`;
        div.style.position = 'absolute';
        div.style.top = `${DIV_TOUCH_POS_X}px`;
        div.style.left = `${DIV_TOUCH_POS_Y}px`;
        div.style.zIndex = DIV_TOUCH_ZINDEX.toString();

        this.div = div;
        this.renderer = renderer;

        /**
         * pre-bind the functions
         * @type {Function}
         * @private
         */
        this._onKeyDown = this._onKeyDown.bind(this);

        /**
         * pre-bind the functions
         * @type {Function}
         * @private
         */
        this._onMouseMove = this._onMouseMove.bind(this);

        // let listen for tab.. once pressed we can fire up and show the accessibility layer
        globalThis.addEventListener('keydown', this._onKeyDown, false);
    }

    /**
     * Value of `true` if accessibility is currently active and accessibility layers are showing.
     * @member {boolean}
     * @readonly
     */
    get isActive(): boolean
    {
        return this._isActive;
    }

    /**
     * Value of `true` if accessibility is enabled for touch devices.
     * @member {boolean}
     * @readonly
     */
    get isMobileAccessibility(): boolean
    {
        return this._isMobileAccessibility;
    }

    /**
     * Creates the touch hooks.
     * @private
     */
    private createTouchHook(): void
    {
        const hookDiv = document.createElement('button');

        hookDiv.style.width = `${DIV_HOOK_SIZE}px`;
        hookDiv.style.height = `${DIV_HOOK_SIZE}px`;
        hookDiv.style.position = 'absolute';
        hookDiv.style.top = `${DIV_HOOK_POS_X}px`;
        hookDiv.style.left = `${DIV_HOOK_POS_Y}px`;
        hookDiv.style.zIndex = DIV_HOOK_ZINDEX.toString();
        hookDiv.style.backgroundColor = '#FF0000';
        hookDiv.title = 'select to enable accessibility for this content';

        hookDiv.addEventListener('focus', () =>
        {
            this._isMobileAccessibility = true;
            this.activate();
            this.destroyTouchHook();
        });

        document.body.appendChild(hookDiv);
        this._hookDiv = hookDiv;
    }

    /**
     * Destroys the touch hooks.
     * @private
     */
    private destroyTouchHook(): void
    {
        if (!this._hookDiv)
        {
            return;
        }
        document.body.removeChild(this._hookDiv);
        this._hookDiv = null;
    }

    /**
     * Activating will cause the Accessibility layer to be shown.
     * This is called when a user presses the tab key.
     * @private
     */
    private activate(): void
    {
        if (this._isActive)
        {
            return;
        }

        this._isActive = true;

        globalThis.document.addEventListener('mousemove', this._onMouseMove, true);
        globalThis.removeEventListener('keydown', this._onKeyDown, false);

        this.renderer.on('postrender', this.update, this);
        this.renderer.view.parentNode?.appendChild(this.div);
    }

    /**
     * Deactivating will cause the Accessibility layer to be hidden.
     * This is called when a user moves the mouse.
     * @private
     */
    private deactivate(): void
    {
        if (!this._isActive || this._isMobileAccessibility)
        {
            return;
        }

        this._isActive = false;

        globalThis.document.removeEventListener('mousemove', this._onMouseMove, true);
        globalThis.addEventListener('keydown', this._onKeyDown, false);

        this.renderer.off('postrender', this.update);
        this.div.parentNode?.removeChild(this.div);
    }

    /**
     * This recursive function will run through the scene graph and add any new accessible objects to the DOM layer.
     * @private
     * @param {PIXI.Container} displayObject - The DisplayObject to check.
     */
    private updateAccessibleObjects(displayObject: Container): void
    {
        if (!displayObject.visible || !displayObject.accessibleChildren)
        {
            return;
        }

        if (displayObject.accessible && displayObject.interactive)
        {
            if (!displayObject._accessibleActive)
            {
                this.addChild(displayObject);
            }

            displayObject.renderId = this.renderId;
        }

        const children = displayObject.children;

        if (children)
        {
            for (let i = 0; i < children.length; i++)
            {
                this.updateAccessibleObjects(children[i] as Container);
            }
        }
    }

    /**
     * Before each render this function will ensure that all divs are mapped correctly to their DisplayObjects.
     * @private
     */
    private update(): void
    {
        /* On Android default web browser, tab order seems to be calculated by position rather than tabIndex,
        *  moving buttons can cause focus to flicker between two buttons making it hard/impossible to navigate,
        *  so I am just running update every half a second, seems to fix it.
        */
        const now = performance.now();

        if (isMobile.android.device && now < this.androidUpdateCount)
        {
            return;
        }

        this.androidUpdateCount = now + this.androidUpdateFrequency;

        if (!this.renderer.renderingToScreen)
        {
            return;
        }

        // update children...
        if (this.renderer.lastObjectRendered)
        {
            this.updateAccessibleObjects(this.renderer.lastObjectRendered as Container);
        }

        const { left, top, width, height } = this.renderer.view.getBoundingClientRect();
        const { width: viewWidth, height: viewHeight, resolution } = this.renderer;

        const sx = (width / viewWidth) * resolution;
        const sy = (height / viewHeight) * resolution;

        let div = this.div;

        div.style.left = `${left}px`;
        div.style.top = `${top}px`;
        div.style.width = `${viewWidth}px`;
        div.style.height = `${viewHeight}px`;

        for (let i = 0; i < this.children.length; i++)
        {
            const child = this.children[i];

            if (child.renderId !== this.renderId)
            {
                child._accessibleActive = false;

                removeItems(this.children, i, 1);
                this.div.removeChild(child._accessibleDiv);
                this.pool.push(child._accessibleDiv);
                child._accessibleDiv = null;

                i--;
            }
            else
            {
                // map div to display..
                div = child._accessibleDiv;
                let hitArea = child.hitArea as Rectangle;
                const wt = child.worldTransform;

                if (child.hitArea)
                {
                    div.style.left = `${(wt.tx + (hitArea.x * wt.a)) * sx}px`;
                    div.style.top = `${(wt.ty + (hitArea.y * wt.d)) * sy}px`;

                    div.style.width = `${hitArea.width * wt.a * sx}px`;
                    div.style.height = `${hitArea.height * wt.d * sy}px`;
                }
                else
                {
                    hitArea = child.getBounds();

                    this.capHitArea(hitArea);

                    div.style.left = `${hitArea.x * sx}px`;
                    div.style.top = `${hitArea.y * sy}px`;

                    div.style.width = `${hitArea.width * sx}px`;
                    div.style.height = `${hitArea.height * sy}px`;

                    // update button titles and hints if they exist and they've changed
                    if (div.title !== child.accessibleTitle && child.accessibleTitle !== null)
                    {
                        div.title = child.accessibleTitle;
                    }
                    if (div.getAttribute('aria-label') !== child.accessibleHint
                        && child.accessibleHint !== null)
                    {
                        div.setAttribute('aria-label', child.accessibleHint);
                    }
                }

                // the title or index may have changed, if so lets update it!
                if (child.accessibleTitle !== div.title || child.tabIndex !== div.tabIndex)
                {
                    div.title = child.accessibleTitle;
                    div.tabIndex = child.tabIndex;
                    if (this.debug) this.updateDebugHTML(div);
                }
            }
        }

        // increment the render id..
        this.renderId++;
    }

    /**
     * private function that will visually add the information to the
     * accessability div
     * @param {HTMLElement} div -
     */
    public updateDebugHTML(div: IAccessibleHTMLElement): void
    {
        div.innerHTML = `type: ${div.type}</br> title : ${div.title}</br> tabIndex: ${div.tabIndex}`;
    }

    /**
     * Adjust the hit area based on the bounds of a display object
     * @param {PIXI.Rectangle} hitArea - Bounds of the child
     */
    public capHitArea(hitArea: Rectangle): void
    {
        if (hitArea.x < 0)
        {
            hitArea.width += hitArea.x;
            hitArea.x = 0;
        }

        if (hitArea.y < 0)
        {
            hitArea.height += hitArea.y;
            hitArea.y = 0;
        }

        const { width: viewWidth, height: viewHeight } = this.renderer;

        if (hitArea.x + hitArea.width > viewWidth)
        {
            hitArea.width = viewWidth - hitArea.x;
        }

        if (hitArea.y + hitArea.height > viewHeight)
        {
            hitArea.height = viewHeight - hitArea.y;
        }
    }

    /**
     * Adds a DisplayObject to the accessibility manager
     * @private
     * @param {PIXI.DisplayObject} displayObject - The child to make accessible.
     */
    private addChild<T extends DisplayObject>(displayObject: T): void
    {
        //    this.activate();

        let div = this.pool.pop();

        if (!div)
        {
            div = document.createElement('button');

            div.style.width = `${DIV_TOUCH_SIZE}px`;
            div.style.height = `${DIV_TOUCH_SIZE}px`;
            div.style.backgroundColor = this.debug ? 'rgba(255,255,255,0.5)' : 'transparent';
            div.style.position = 'absolute';
            div.style.zIndex = DIV_TOUCH_ZINDEX.toString();
            div.style.borderStyle = 'none';

            // ARIA attributes ensure that button title and hint updates are announced properly
            if (navigator.userAgent.toLowerCase().indexOf('chrome') > -1)
            {
                // Chrome doesn't need aria-live to work as intended; in fact it just gets more confused.
                div.setAttribute('aria-live', 'off');
            }
            else
            {
                div.setAttribute('aria-live', 'polite');
            }

            if (navigator.userAgent.match(/rv:.*Gecko\//))
            {
                // FireFox needs this to announce only the new button name
                div.setAttribute('aria-relevant', 'additions');
            }
            else
            {
                // required by IE, other browsers don't much care
                div.setAttribute('aria-relevant', 'text');
            }

            div.addEventListener('click', this._onClick.bind(this));
            div.addEventListener('focus', this._onFocus.bind(this));
            div.addEventListener('focusout', this._onFocusOut.bind(this));
        }

        // set pointer events
        div.style.pointerEvents = displayObject.accessiblePointerEvents;
        // set the type, this defaults to button!
        div.type = displayObject.accessibleType;

        if (displayObject.accessibleTitle && displayObject.accessibleTitle !== null)
        {
            div.title = displayObject.accessibleTitle;
        }
        else if (!displayObject.accessibleHint
                 || displayObject.accessibleHint === null)
        {
            div.title = `displayObject ${displayObject.tabIndex}`;
        }

        if (displayObject.accessibleHint
            && displayObject.accessibleHint !== null)
        {
            div.setAttribute('aria-label', displayObject.accessibleHint);
        }

        if (this.debug) this.updateDebugHTML(div);

        displayObject._accessibleActive = true;
        displayObject._accessibleDiv = div;
        div.displayObject = displayObject;

        this.children.push(displayObject);
        this.div.appendChild(displayObject._accessibleDiv);
        displayObject._accessibleDiv.tabIndex = displayObject.tabIndex;
    }

    /**
     * Maps the div button press to pixi's InteractionManager (click)
     * @private
     * @param {MouseEvent} e - The click event.
     */
    private _onClick(e: MouseEvent): void
    {
        const interactionManager = this.renderer.plugins.interaction;
        const { displayObject } = e.target as IAccessibleHTMLElement;
        const { eventData } = interactionManager;

        interactionManager.dispatchEvent(displayObject, 'click', eventData);
        interactionManager.dispatchEvent(displayObject, 'pointertap', eventData);
        interactionManager.dispatchEvent(displayObject, 'tap', eventData);
    }

    /**
     * Maps the div focus events to pixi's InteractionManager (mouseover)
     * @private
     * @param {FocusEvent} e - The focus event.
     */
    private _onFocus(e: FocusEvent): void
    {
        if (!(e.target as Element).getAttribute('aria-live'))
        {
            (e.target as Element).setAttribute('aria-live', 'assertive');
        }

        const interactionManager = this.renderer.plugins.interaction;
        const { displayObject } = e.target as IAccessibleHTMLElement;
        const { eventData } = interactionManager;

        interactionManager.dispatchEvent(displayObject, 'mouseover', eventData);
    }

    /**
     * Maps the div focus events to pixi's InteractionManager (mouseout)
     * @private
     * @param {FocusEvent} e - The focusout event.
     */
    private _onFocusOut(e: FocusEvent): void
    {
        if (!(e.target as Element).getAttribute('aria-live'))
        {
            (e.target as Element).setAttribute('aria-live', 'polite');
        }

        const interactionManager = this.renderer.plugins.interaction;
        const { displayObject } = e.target as IAccessibleHTMLElement;
        const { eventData } = interactionManager;

        interactionManager.dispatchEvent(displayObject, 'mouseout', eventData);
    }

    /**
     * Is called when a key is pressed
     * @private
     * @param {KeyboardEvent} e - The keydown event.
     */
    private _onKeyDown(e: KeyboardEvent): void
    {
        if (e.keyCode !== KEY_CODE_TAB)
        {
            return;
        }

        this.activate();
    }

    /**
     * Is called when the mouse moves across the renderer element
     * @private
     * @param {MouseEvent} e - The mouse event.
     */
    private _onMouseMove(e: MouseEvent): void
    {
        if (e.movementX === 0 && e.movementY === 0)
        {
            return;
        }

        this.deactivate();
    }

    /** Destroys the accessibility manager */
    public destroy(): void
    {
        this.destroyTouchHook();
        this.div = null;

        globalThis.document.removeEventListener('mousemove', this._onMouseMove, true);
        globalThis.removeEventListener('keydown', this._onKeyDown);

        this.pool = null;
        this.children = null;
        this.renderer = null;
    }
}<|MERGE_RESOLUTION|>--- conflicted
+++ resolved
@@ -4,10 +4,7 @@
 
 import type { Rectangle } from '@pixi/math';
 import type { Container } from '@pixi/display';
-<<<<<<< HEAD
-=======
-import { Renderer, AbstractRenderer, ExtensionMetadata, ExtensionType } from '@pixi/core';
->>>>>>> b98acb1b
+import { ExtensionMetadata, ExtensionType } from '@pixi/core';
 import type { IAccessibleHTMLElement } from './accessibleTarget';
 import type { IRenderer } from '@pixi/core';
 
