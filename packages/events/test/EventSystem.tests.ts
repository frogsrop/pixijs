import { Renderer } from '@pixi/core';
import { Container } from '@pixi/display';
import { EventSystem } from '@pixi/events';
import { Graphics } from '@pixi/graphics';

function createRenderer(view?: HTMLCanvasElement, supportsPointerEvents?: boolean)
{
    // TODO: event emitter types do not appear in tests
    interface EERenderer extends Renderer
    {
        events: any
    }

    const renderer = Renderer.create({
        width: 100,
        height: 100,
        view,
    }) as EERenderer;

    if (!renderer['events'])
    {
        renderer.addSystem(EventSystem, 'events');
    }

    if (supportsPointerEvents === false)
    {
        renderer['events'].removeEvents();
        renderer['events'].supportsPointerEvents = false;
        renderer['events'].setTargetElement(renderer.view);
    }

    renderer['events'].supportsTouchEvents = true;

    return renderer;
}

function createScene()
{
    const stage = new Container();
    const graphics = stage.addChild(
        new Graphics()
            .beginFill(0xFFFFFF)
            .drawRect(0, 0, 50, 50)
    );

    graphics.interactive = true;

    return [stage, graphics];
}

describe('EventSystem', () =>
{
<<<<<<< HEAD
=======
    beforeAll(() => extensions.add(BatchRenderer));
    afterAll(() => extensions.remove(BatchRenderer));

>>>>>>> d733e306
    // Share WebGL context for performance
    const view = document.createElement('canvas');

    // Test each event(s) and ensure they are emitted at the event target.
    const staticPointerEventTests = [
        /* pointer- events */
        { type: 'pointerdown' },
        { type: 'pointermove' },
        [
            { type: 'pointerdown' },
            // pointerupoutside b/c the canvas isn't the event target, regardless of the
            // hit testing.
            { type: 'pointerupoutside', native: 'pointerup' },
        ],
        { type: 'pointerover' },
        [
            { type: 'pointerover' },
            { type: 'pointerout', native: 'pointerleave', clientX: 150, clientY: 150 },
        ],
        /* mouse- events */
        { type: 'mousedown' },
        { type: 'mousemove' },
        [
            { type: 'mousedown' },
            { type: 'mouseupoutside', native: 'mouseup' }
        ],
        { type: 'mouseover' },
        [
            { type: 'mouseover' },
            { type: 'mouseout', clientX: 150, clientY: 150 },
        ],
        { type: 'touchstart' },
        { type: 'touchmove' },
        [
            { type: 'touchstart' },
            { type: 'touchendoutside', native: 'touchend' },
        ]
    ] as Array<{
        type: string;
        clientX?: number;
        clientY?: number;
        native?: string;
    }>;

    // Maps native event types to their listeners on EventSystem.
    const handlers = {
        pointerdown: 'onPointerDown',
        pointermove: 'onPointerMove',
        pointerup: 'onPointerUp',
        pointerover: 'onPointerOverOut',
        pointerleave: 'onPointerOverOut',
        mousedown: 'onPointerDown',
        mousemove: 'onPointerMove',
        mouseup: 'onPointerUp',
        mouseover: 'onPointerOverOut',
        mouseout: 'onPointerOverOut',
        touchstart: 'onPointerDown',
        touchmove: 'onPointerMove',
        touchend: 'onPointerUp',
    };

    staticPointerEventTests.forEach((event) =>
    {
        const events = Array.isArray(event) ? event : [event];
        const isMouseEvent = events[0].type.startsWith('mouse');
        const isTouchEvent = events[0].type.startsWith('touch');

        it(`should fire ${events[events.length - 1].type}`, () =>
        {
            const renderer = createRenderer(view, isMouseEvent);
            const stage = new Container();
            const graphics = new Graphics();

            stage.addChild(graphics);
            graphics
                .beginFill(0xFFFFFF)
                .drawRect(0, 0, 50, 50);
            graphics.interactive = true;
            renderer.render(stage);

            events.forEach(({ native, type, clientX, clientY }) =>
            {
                clientX = clientX || 25;
                clientY = clientY || 25;

                const eventSpy = jest.fn();
                const handler = handlers[(native || type) as keyof typeof handlers];

                graphics.on(type, function testEvent(e)
                {
                    expect(e.nativeEvent.clientX).toEqual(clientX);
                    expect(e.nativeEvent.clientY).toEqual(clientY);
                    eventSpy();
                });

                let event;

                if (!isMouseEvent && !isTouchEvent)
                {
                    event = new PointerEvent(native || type, { clientX, clientY });
                }
                else if (isTouchEvent)
                {
                    event = new TouchEvent(native || type, {
                        changedTouches: [
                            new Touch({
                                identifier: 0,
                                target: renderer.view,
                                clientX,
                                clientY,
                            }),
                        ],
                    });
                }
                else
                {
                    event = new MouseEvent(native || type, { clientX, clientY });
                }

                renderer['events'][handler](event);

                expect(eventSpy).toHaveBeenCalledOnce();
            });
        });
    });

    it('should manage the CSS cursor', () =>
    {
        const renderer = createRenderer();
        const [stage, graphics] = createScene();

        renderer.render(stage);
        graphics.cursor = 'copy';

        renderer['events'].onPointerMove(
            new PointerEvent('pointermove', {
                clientX: 40,
                clientY: 40,
                pointerType: 'mouse',
            })
        );

        expect(renderer.view.style.cursor).toEqual('copy');

        const eventSpy = jest.fn();

        graphics.on('mousemove', eventSpy);
        renderer['events'].onPointerMove(
            new PointerEvent('pointermove', {
                clientX: 60,
                clientY: 60,
                pointerType: 'mouse',
            })
        );

        expect(eventSpy).not.toBeCalled();
        expect(renderer.view.style.cursor).toEqual('inherit');
    });

    it('should dispatch synthetic over/out events on pointermove', () =>
    {
        const renderer = createRenderer();
        const [stage, graphics] = createScene();
        const second = stage.addChild(
            new Graphics()
                .beginFill(0xFFFFFF)
                .drawRect(100, 0, 50, 50)
        );

        renderer.render(stage);
        second.interactive = true;

        const primaryOverSpy = jest.fn();
        const primaryOutSpy = jest.fn();
        const primaryMoveSpy = jest.fn();

        let callCount = 0;

        graphics.on('pointerover', () =>
        {
            expect(callCount).toEqual(0);
            primaryOverSpy();
            ++callCount;
        });
        graphics.on('pointermove', () =>
        {
            expect(callCount).toEqual(1);
            primaryMoveSpy();
            ++callCount;
        });
        graphics.on('pointerout', () =>
        {
            expect(callCount).toEqual(2);
            primaryOutSpy();
            ++callCount;
        });

        const secondaryOverSpy = jest.fn();
        const secondaryOutSpy = jest.fn();
        const secondaryMoveSpy = jest.fn();

        second.on('pointerover', () =>
        {
            expect(callCount).toEqual(3);
            secondaryOverSpy();
            ++callCount;
        });
        second.on('pointerout', secondaryOutSpy);
        second.on('pointermove', () =>
        {
            expect(callCount).toEqual(4);
            secondaryMoveSpy();
            ++callCount;
        });

        renderer['events'].onPointerMove(
            new PointerEvent('pointermove', { clientX: 25, clientY: 25 })
        );
        expect(primaryOverSpy).toHaveBeenCalledOnce();
        expect(primaryMoveSpy).toHaveBeenCalledOnce();

        renderer['events'].onPointerMove(
            new PointerEvent('pointermove', { clientX: 125, clientY: 25 })
        );
        expect(primaryOutSpy).toHaveBeenCalledOnce();
        expect(secondaryOverSpy).toHaveBeenCalledOnce();
        expect(secondaryMoveSpy).toHaveBeenCalledOnce();
        expect(secondaryOutSpy).not.toBeCalledTimes(1);
    });

    it('should dispatch click events', () =>
    {
        const renderer = createRenderer();
        const [stage, graphics] = createScene();
        const eventSpy = jest.fn();

        renderer.render(stage);

        graphics.addEventListener('pointertap', (e) =>
        {
            expect(e.type).toEqual('click');
            eventSpy();
        });

        renderer['events'].onPointerDown(
            new PointerEvent('pointerdown', { clientX: 25, clientY: 25 })
        );
        const e = new PointerEvent('pointerup', { clientX: 30, clientY: 20 });

        // so it isn't a pointerupoutside
        Object.defineProperty(e, 'target', {
            writable: false,
            value: renderer.view
        });
        renderer['events'].onPointerUp(e);

        expect(eventSpy).toHaveBeenCalledOnce();
    });

    it('should set the detail of click events to the click count', (done) =>
    {
        const renderer = createRenderer();
        const [stage, graphics] = createScene();
        const eventSpy = jest.fn();
        let clickCount = 0;

        renderer.render(stage);

        graphics.addEventListener('pointertap', (e) =>
        {
            ++clickCount;
            expect((e as PointerEvent).detail).toEqual(clickCount);
            eventSpy();
        });

        for (let i = 0; i < 3; i++)
        {
            renderer['events'].onPointerDown(
                new PointerEvent('pointerdown', { clientX: 25, clientY: 25 })
            );
            const e = new PointerEvent('pointerup', { clientX: 30, clientY: 20 });

            // so it isn't a pointerupoutside
            Object.defineProperty(e, 'target', {
                writable: false,
                value: renderer.view
            });
            renderer['events'].onPointerUp(e);
        }

        expect(eventSpy).toBeCalledTimes(3);

        graphics.removeAllListeners();

        const newSpy = jest.fn();

        graphics.addEventListener('pointertap', (e) =>
        {
            expect((e as PointerEvent).detail).toEqual(1);
            newSpy();
        });

        setTimeout(() =>
        {
            renderer['events'].onPointerDown(
                new PointerEvent('pointerdown', { clientX: 25, clientY: 25 })
            );
            const e = new PointerEvent('pointerup', { clientX: 30, clientY: 20 });

            // so it isn't a pointerupoutside
            Object.defineProperty(e, 'target', {
                writable: false,
                value: renderer.view
            });
            renderer['events'].onPointerUp(e);

            expect(newSpy).toHaveBeenCalledOnce();
            done();
        }, 800);
    });
});<|MERGE_RESOLUTION|>--- conflicted
+++ resolved
@@ -50,12 +50,6 @@
 
 describe('EventSystem', () =>
 {
-<<<<<<< HEAD
-=======
-    beforeAll(() => extensions.add(BatchRenderer));
-    afterAll(() => extensions.remove(BatchRenderer));
-
->>>>>>> d733e306
     // Share WebGL context for performance
     const view = document.createElement('canvas');
 
