{
  "name": "@pixi/text-bitmap",
  "version": "5.2.4",
  "main": "lib/text-bitmap.js",
  "module": "lib/text-bitmap.es.js",
  "bundle": "dist/text-bitmap.js",
  "description": "Text via bitmap fonts",
  "author": "Mat Groves",
  "contributors": [
    "Matt Karl <matt@mattkarl.com>"
  ],
  "homepage": "http://pixijs.com/",
  "bugs": "https://github.com/pixijs/pixi.js/issues",
  "license": "MIT",
  "repository": {
    "type": "git",
    "url": "https://github.com/pixijs/pixi.js.git"
  },
  "publishConfig": {
    "access": "public"
  },
  "files": [
    "lib",
    "dist"
  ],
  "dependencies": {
    "@pixi/core": "5.2.4",
    "@pixi/display": "5.2.4",
    "@pixi/loaders": "5.2.4",
    "@pixi/math": "5.2.4",
    "@pixi/settings": "5.2.4",
<<<<<<< HEAD
    "@pixi/sprite": "5.2.4",
    "@pixi/utils": "5.2.4"
=======
    "@pixi/mesh": "5.2.4",
    "@pixi/utils": "5.2.4",
    "@pixi/text": "5.2.4"
>>>>>>> 01581acc
  },
  "devDependencies": {
    "@pixi/spritesheet": "5.2.4"
  }
}<|MERGE_RESOLUTION|>--- conflicted
+++ resolved
@@ -29,14 +29,9 @@
     "@pixi/loaders": "5.2.4",
     "@pixi/math": "5.2.4",
     "@pixi/settings": "5.2.4",
-<<<<<<< HEAD
-    "@pixi/sprite": "5.2.4",
-    "@pixi/utils": "5.2.4"
-=======
     "@pixi/mesh": "5.2.4",
     "@pixi/utils": "5.2.4",
     "@pixi/text": "5.2.4"
->>>>>>> 01581acc
   },
   "devDependencies": {
     "@pixi/spritesheet": "5.2.4"
