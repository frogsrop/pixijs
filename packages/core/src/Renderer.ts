import { isWebGLSupported, deprecation } from '@pixi/utils';
import { MaskSystem } from './mask/MaskSystem';
import { StencilSystem } from './mask/StencilSystem';
import { ScissorSystem } from './mask/ScissorSystem';
import { FilterSystem } from './filters/FilterSystem';
import { FramebufferSystem } from './framebuffer/FramebufferSystem';
import { RenderTextureSystem } from './renderTexture/RenderTextureSystem';
import { TextureSystem } from './textures/TextureSystem';
import { ProjectionSystem } from './projection/ProjectionSystem';
import { StateSystem } from './state/StateSystem';
import { GeometrySystem } from './geometry/GeometrySystem';
import { ShaderSystem } from './shader/ShaderSystem';
import { ContextSystem } from './context/ContextSystem';
import { BatchSystem } from './batch/BatchSystem';
import { TextureGCSystem } from './textures/TextureGCSystem';
import { MSAA_QUALITY, RENDERER_TYPE } from '@pixi/constants';
import { UniformGroup } from './shader/UniformGroup';
<<<<<<< HEAD
import { Matrix, Rectangle } from '@pixi/math';
=======
import type { Rectangle } from '@pixi/math';
import { Matrix } from '@pixi/math';
import { Runner } from '@pixi/runner';
>>>>>>> 9b724f28
import { BufferSystem } from './geometry/BufferSystem';
import { RenderTexture } from './renderTexture/RenderTexture';
import { extensions, ExtensionType } from './extensions';
import { IRendererPlugins, PluginSystem } from './plugin/PluginSystem';
import { MultisampleSystem } from './framebuffer/MultisampleSystem';
import { GenerateTextureSystem, IGenerateTextureOptions } from './renderTexture/GenerateTextureSystem';
import { BackgroundSystem } from './background/BackgroundSystem';
import { ViewSystem } from './view/ViewSystem';
import { ObjectRendererSystem } from './render/ObjectRendererSystem';
import { settings } from '@pixi/settings';
import { SystemManager } from './system/SystemManager';
import { IRenderableObject, IRenderer, IRendererOptions, IRendererRenderOptions, IRenderingContext } from './IRenderer';
import { StartupOptions, StartupSystem } from './startup/StartupSystem';

// eslint-disable-next-line @typescript-eslint/no-empty-interface
export interface Renderer extends GlobalMixins.Renderer {}

/**
 * The Renderer draws the scene and all its content onto a WebGL enabled canvas.
 *
 * This renderer should be used for browsers that support WebGL.
 *
 * This renderer works by automatically managing WebGLBatches, so no need for Sprite Batches or Sprite Clouds.
 * Don't forget to add the view to your DOM or you will not see anything!
 *
 * Renderer is composed of systems that manage specific tasks. The following systems are added by default
 * whenever you create a renderer:
 *
 * | System                               | Description                                                                   |
 * | ------------------------------------ | ----------------------------------------------------------------------------- |
 *
 * | Generic Systems                      | Systems that manage functionality that all renderer types share               |
 * | ------------------------------------ | ----------------------------------------------------------------------------- |
 * | {@link PIXI.ViewSystem}              | This manages the main view of the renderer usually a Canvas                   |
 * | {@link PIXI.PluginSystem}            | This manages plugins for the renderer                                         |
 * | {@link PIXI.BackgroundSystem}        | This manages the main views background color and alpha                        |
 * | {@link PIXI.StartupSystem}           | Boots up a renderer and initiatives all the systems                           |
 * | {@link PIXI.EventSystem}             | This manages UI events.                                                       |
 *
 * | WebGL Core Systems                   | Provide an optimised, easy to use API to work with WebGL                      |
 * | ------------------------------------ | ----------------------------------------------------------------------------- |
 * | {@link PIXI.ContextSystem}           | This manages the WebGL context and extensions.                                |
 * | {@link PIXI.FramebufferSystem}       | This manages framebuffers, which are used for offscreen rendering.            |
 * | {@link PIXI.GeometrySystem}          | This manages geometries & buffers, which are used to draw object meshes.      |
 * | {@link PIXI.ShaderSystem}            | This manages shaders, programs that run on the GPU to calculate 'em pixels.   |
 * | {@link PIXI.StateSystem}             | This manages the WebGL state variables like blend mode, depth testing, etc.   |
 * | {@link PIXI.TextureSystem}           | This manages textures and their resources on the GPU.                         |
 * | {@link PIXI.TextureGCSystem}         | This will automatically remove textures from the GPU if they are not used.    |
 * | {@link PIXI.MultisampleSystem}       | This manages the multisample const on the WEbGL Renderer                      |
 *
 * | PixiJS High-Level Systems            | Set of specific systems designed to work with PixiJS objects                  |
 * | ------------------------------------ | ----------------------------------------------------------------------------- |
 * | {@link PIXI.RenderSystem}            | This adds the ability to render a PIXI.DisplayObject                          |
 * | {@link PIXI.GenerateTextureSystem}   | This adds the ability to generate textures from any PIXI.DisplayObject        |
 * | {@link PIXI.ProjectionSystem}        | This manages the `projectionMatrix`, used by shaders to get NDC coordinates.  |
 * | {@link PIXI.RenderTextureSystem}     | This manages render-textures, which are an abstraction over framebuffers.     |
 * | {@link PIXI.MaskSystem}              | This manages masking operations.                                              |
 * | {@link PIXI.ScissorSystem}           | This handles scissor masking, and is used internally by {@link MaskSystem}    |
 * | {@link PIXI.StencilSystem}           | This handles stencil masking, and is used internally by {@link MaskSystem}    |
 * | {@link PIXI.FilterSystem}            | This manages the filtering pipeline for post-processing effects.              |
 * | {@link PIXI.BatchSystem}             | This manages object renderers that defer rendering until a flush.             |
 * | {@link PIXI.Prepare}                 | This manages uploading assets to the GPU.                                     |
 * | {@link PIXI.Extract}                 | This extracts image data from display objects.                                |
 *
 * The breadth of the API surface provided by the renderer is contained within these systems.
 * @memberof PIXI
 */
export class Renderer extends SystemManager<Renderer> implements IRenderer
{
    /**
     * The type of the renderer. will be PIXI.RENDERER_TYPE.CANVAS
     * @member {number}
     * @see PIXI.RENDERER_TYPE
     */
    public readonly type: RENDERER_TYPE.WEBGL;

    /**
     * WebGL context, set by {@link PIXI.ContextSystem this.context}.
     * @readonly
     * @member {WebGLRenderingContext}
     */
    public gl: IRenderingContext;

    /**
     * Global uniforms
     * Add any uniforms you want shared across your shaders.
     * the must be added before the scene is rendered for the first time
     * as we dynamically buildcode to handle all global var per shader
     *
     */
    public globalUniforms: UniformGroup;

    /** Unique UID assigned to the renderer's WebGL context. */
    public CONTEXT_UID: number;

    // systems

    /**
     * Mask system instance
     * @readonly
     */
    public readonly mask: MaskSystem;

    /**
     * Context system instance
     * @readonly
     */
    public readonly context: ContextSystem;

    /**
     * State system instance
     * @readonly
     */
    public readonly state: StateSystem;

    /**
     * Shader system instance
     * @readonly
     */
    public readonly shader: ShaderSystem;

    /**
     * Texture system instance
     * @readonly
     */
    public readonly texture: TextureSystem;

    /**
     * Buffer system instance
     * @readonly
     */
    public readonly buffer: BufferSystem;

    /**
     * Geometry system instance
     * @readonly
     */
    public readonly geometry: GeometrySystem;

    /**
     * Framebuffer system instance
     * @readonly
     */
    public readonly framebuffer: FramebufferSystem;

    /**
     * Scissor system instance
     * @readonly
     */
    public readonly scissor: ScissorSystem;

    /**
     * Stencil system instance
     * @readonly
     */
    public readonly stencil: StencilSystem;

    /**
     * Projection system instance
     * @readonly
     */
    public readonly projection: ProjectionSystem;

    /**
     * Texture garbage collector system instance
     * @readonly
     */
    public readonly textureGC: TextureGCSystem;

    /**
     * Filter system instance
     * @readonly
     */
    public readonly filter: FilterSystem;

    /**
     * RenderTexture system instance
     * @readonly
     */
    public readonly renderTexture: RenderTextureSystem;

    /**
     * Batch system instance
     * @readonly
     */
    public readonly batch: BatchSystem;

    /**
     * plugin system instance
     * @readonly
     */
    public readonly _plugin: PluginSystem;

    /**
     * _multisample system instance
     * @readonly
     */
    public readonly _multisample: MultisampleSystem;

    /**
     * textureGenerator system instance
     * @readonly
     */
    public readonly textureGenerator: GenerateTextureSystem;

    /**
     * background system instance
     * @readonly
     */
    public readonly background: BackgroundSystem;

    /**
     * _view system instance
     * @readonly
     */
    public readonly _view: ViewSystem;

    /**
     * _render system instance
     * @readonly
     */
    public readonly objectRenderer: ObjectRendererSystem;

    /**
     * startup system instance
     * @readonly
     */
    public readonly startup: StartupSystem;

    /**
     * Internal signal instances of **runner**, these
     * are assigned to each system created.
     * @see PIXI.Runner
     * @name runners
     * @private
     * @type {object}
     * @readonly
     * @property {PIXI.Runner} destroy - Destroy runner
     * @property {PIXI.Runner} contextChange - Context change runner
     * @property {PIXI.Runner} reset - Reset runner
     * @property {PIXI.Runner} update - Update runner
     * @property {PIXI.Runner} postrender - Post-render runner
     * @property {PIXI.Runner} prerender - Pre-render runner
     * @property {PIXI.Runner} resize - Resize runner
     */

    /**
     * Create renderer if WebGL is available. Overrideable
     * by the **@pixi/canvas-renderer** package to allow fallback.
     * throws error if WebGL is not available.
     * @param options
     * @private
     */
    static create(options?: IRendererOptions): IRenderer
    {
        if (isWebGLSupported())
        {
            return new Renderer(options);
        }

        throw new Error('WebGL unsupported in this browser, use "pixi.js-legacy" for fallback canvas2d support.');
    }

    /**
     * @param [options] - The optional renderer parameters.
     * @param {number} [options.width=800] - The width of the screen.
     * @param {number} [options.height=600] - The height of the screen.
     * @param {HTMLCanvasElement} [options.view] - The canvas to use as a view, optional.
     * @param {boolean} [options.useContextAlpha=true] - Pass-through value for canvas' context `alpha` property.
     *   If you want to set transparency, please use `backgroundAlpha`. This option is for cases where the
     *   canvas needs to be opaque, possibly for performance reasons on some older devices.
     * @param {boolean} [options.autoDensity=false] - Resizes renderer view in CSS pixels to allow for
     *   resolutions other than 1.
     * @param {boolean} [options.antialias=false] - Sets antialias. If not available natively then FXAA
     *  antialiasing is used.
     * @param {number} [options.resolution=PIXI.settings.RESOLUTION] - The resolution / device pixel ratio of the renderer.
     * @param {boolean} [options.clearBeforeRender=true] - This sets if the renderer will clear
     *  the canvas or not before the new render pass. If you wish to set this to false, you *must* set
     *  preserveDrawingBuffer to `true`.
     * @param {boolean} [options.preserveDrawingBuffer=false] - Enables drawing buffer preservation,
     *  enable this if you need to call toDataUrl on the WebGL context.
     * @param {number} [options.backgroundColor=0x000000] - The background color of the rendered area
     *  (shown if not transparent).
     * @param {number} [options.backgroundAlpha=1] - Value from 0 (fully transparent) to 1 (fully opaque).
     * @param {string} [options.powerPreference] - Parameter passed to WebGL context, set to "high-performance"
     *  for devices with dual graphics card.
     * @param {object} [options.context] - If WebGL context already exists, all parameters must be taken from it.
     * @param {object} [options.blit] - if rendering to a renderTexture, set to true if you want to run blit after
     * the render. defaults to false.
     */
    constructor(options?: IRendererOptions)
    {
        super();

        // Add the default render options
        options = Object.assign({}, settings.RENDER_OPTIONS, options);

        this.gl = null;

        this.CONTEXT_UID = 0;

        this.globalUniforms = new UniformGroup({
            projectionMatrix: new Matrix(),
        }, true);

        const systemConfig = {
            runners: ['init', 'destroy', 'contextChange', 'reset', 'update', 'postrender', 'prerender', 'resize'],
            systems: Renderer.__systems,
        };

        this.setup(systemConfig);

        // new options!
        const startupOptions: StartupOptions = {
            _plugin: Renderer.__plugins,
            background: {
                alpha: options.backgroundAlpha,
                color: options.backgroundColor,
                clearBeforeRender: options.clearBeforeRender,
            },
            _view: {
                height: options.height,
                width: options.width,
                autoDensity: options.autoDensity,
                resolution: options.resolution,
                view: options.view,
            },
            context: {
                antialias: options.antialias,
                context: options.context,
                powerPreference: options.powerPreference,
                premultipliedAlpha: options.premultipliedAlpha
                ?? (options.useContextAlpha && options.useContextAlpha !== 'notMultiplied'),
                preserveDrawingBuffer: options.preserveDrawingBuffer,
            },
        };

        this.startup.run(startupOptions);
    }

    /**
     * Renders the object to its WebGL view.
     * @param displayObject - The object to be rendered.
     * @param {object} [options] - Object to use for render options.
     * @param {PIXI.RenderTexture} [options.renderTexture] - The render texture to render to.
     * @param {boolean} [options.clear=true] - Should the canvas be cleared before the new render.
     * @param {PIXI.Matrix} [options.transform] - A transform to apply to the render texture before rendering.
     * @param {boolean} [options.skipUpdateTransform=false] - Should we skip the update transform pass?
     */
    render(displayObject: IRenderableObject, options?: IRendererRenderOptions): void
    {
        this.objectRenderer.render(displayObject, options);
    }

    /**
     * Resizes the WebGL view to the specified width and height.
     * @param desiredScreenWidth - The desired width of the screen.
     * @param desiredScreenHeight - The desired height of the screen.
     */
    resize(desiredScreenWidth: number, desiredScreenHeight: number): void
    {
        this._view.resizeView(desiredScreenWidth, desiredScreenHeight);
    }

    /**
     * Resets the WebGL state so you can render things however you fancy!
     * @returns Returns itself.
     */
    reset(): this
    {
        this.runners.reset.emit();

        return this;
    }

    /** Clear the frame buffer. */
    clear(): void
    {
        this.renderTexture.bind();
        this.renderTexture.clear();
    }

    /**
     * Removes everything from the renderer (event listeners, spritebatch, etc...)
     * @param [removeView=false] - Removes the Canvas element from the DOM.
     *  See: https://github.com/pixijs/pixi.js/issues/2233
     */
    destroy(removeView = false): void
    {
        this.runners.destroy.items.reverse();

        this.emitWithCustomOptions(this.runners.destroy, {
            _view: removeView,
        });

        super.destroy();
    }

    /** Collection of plugins */
    get plugins(): IRendererPlugins
    {
        return this._plugin.plugins;
    }

    /** The number of msaa samples of the canvas. */
    get multisample(): MSAA_QUALITY
    {
        return this._multisample.multisample;
    }

    /**
     * Same as view.width, actual number of pixels in the canvas by horizontal.
     * @member {number}
     * @readonly
     * @default 800
     */
    get width(): number
    {
        return this._view.element.width;
    }

    /**
     * Same as view.height, actual number of pixels in the canvas by vertical.
     * @default 600
     */
    get height(): number
    {
        return this._view.element.height;
    }

    /** The resolution / device pixel ratio of the renderer. */
    get resolution(): number
    {
        return this._view.resolution;
    }

    /** Whether CSS dimensions of canvas view should be resized to screen dimensions automatically. */
    get autoDensity(): boolean
    {
        return this._view.autoDensity;
    }

    /** The canvas element that everything is drawn to.*/
    get view(): HTMLCanvasElement
    {
        return this._view.element;
    }

    /**
     * Measurements of the screen. (0, 0, screenWidth, screenHeight).
     *
     * Its safe to use as filterArea or hitArea for the whole stage.
     * @member {PIXI.Rectangle}
     */
    get screen(): Rectangle
    {
        return this._view.screen;
    }

    /** the last object rendered by the renderer. Useful for other plugins like interaction managers */
    get lastObjectRendered(): IRenderableObject
    {
        return this.objectRenderer.lastObjectRendered;
    }

    /** Flag if we are rendering to the screen vs renderTexture */
    get renderingToScreen(): boolean
    {
        return this.objectRenderer.renderingToScreen;
    }

    /** When logging Pixi to the console, this is the name we will show */
    get rendererLogId(): string
    {
        return `WebGL ${this.context.webGLVersion}`;
    }

    /**
     * This sets weather the screen is totally cleared between each frame withthe background color and alpha
     * @deprecated since 7.0.0
     */
    get clearBeforeRender(): boolean
    {
        // #if _DEBUG
        // eslint-disable-next-line max-len
        deprecation('7.0.0', 'renderer.useContextAlpha has been deprecated, please use renderer.background.clearBeforeRender instead.');
        // #endif

        return this.background.clearBeforeRender;
    }

    /**
     * Pass-thru setting for the canvas' context `alpha` property. This is typically
     * not something you need to fiddle with. If you want transparency, use `backgroundAlpha`.
     * @deprecated since 7.0.0
     * @member {boolean}
     */
    get useContextAlpha(): boolean | 'notMultiplied'
    {
        // #if _DEBUG
        // eslint-disable-next-line max-len
        deprecation('7.0.0', 'Renderer#useContextAlpha has been deprecated, please use Renderer#context.premultipliedAlpha instead.');
        // #endif

        return this.context.useContextAlpha;
    }

    /**
     * readonly drawing buffer preservation
     * we can only know this if Pixi created the context
     * @deprecated since 7.0.0
     */
    get preserveDrawingBuffer(): boolean
    {
        // #if _DEBUG
        // eslint-disable-next-line max-len
        deprecation('7.0.0', 'renderer.preserveDrawingBuffer has been deprecated, we cannot truly know this unless pixi created the context');
        // #endif

        return this.context.preserveDrawingBuffer;
    }

    /**
     * The background color to fill if not transparent
     * @member {number}
     * @deprecated since 7.0.0
     */
    get backgroundColor(): number
    {
        // #if _DEBUG
        // eslint-disable-next-line max-len
        deprecation('7.0.0', 'renderer.backgroundColor has been deprecated, use renderer.background.color instead.');
        // #endif

        return this.background.color;
    }

    set backgroundColor(value: number)
    {
        // #if _DEBUG
        deprecation('7.0.0', 'renderer.backgroundColor has been deprecated, use renderer.background.color instead.');
        // #endif

        this.background.color = value;
    }

    /**
     * The background color alpha. Setting this to 0 will make the canvas transparent.
     * @member {number}
     * @deprecated since 7.0.0
     */
    get backgroundAlpha(): number
    {
        // #if _DEBUG
        // eslint-disable-next-line max-len
        deprecation('7.0.0', 'renderer.backgroundAlpha has been deprecated, use renderer.background.alpha instead.');
        // #endif

        return this.background.color;
    }

    /**
     * @deprecated since 7.0.0
     */
    set backgroundAlpha(value: number)
    {
        // #if _DEBUG
        // eslint-disable-next-line max-len
        deprecation('7.0.0', 'renderer.backgroundAlpha has been deprecated, use renderer.background.alpha instead.');
        // #endif

        this.background.alpha = value;
    }

    /**
     * @deprecated since 7.0.0
     */
    get powerPreference(): WebGLPowerPreference
    {
        // #if _DEBUG
        // eslint-disable-next-line max-len
        deprecation('7.0.0', 'renderer.powerPreference has been deprecated, we can only know this if pixi creates the context');
        // #endif

        return this.context.powerPreference;
    }

    /**
     * Useful function that returns a texture of the display object that can then be used to create sprites
     * This can be quite useful if your displayObject is complicated and needs to be reused multiple times.
     * @param displayObject - The displayObject the object will be generated from.
     * @param {object} options - Generate texture options.
     * @param {PIXI.SCALE_MODES} options.scaleMode - The scale mode of the texture.
     * @param {number} options.resolution - The resolution / device pixel ratio of the texture being generated.
     * @param {PIXI.Rectangle} options.region - The region of the displayObject, that shall be rendered,
     *        if no region is specified, defaults to the local bounds of the displayObject.
     * @param {PIXI.MSAA_QUALITY} options.multisample - The number of samples of the frame buffer.
     * @returns A texture of the graphics object.
     */
    generateTexture(displayObject: IRenderableObject, options?: IGenerateTextureOptions): RenderTexture
    {
        return this.textureGenerator.generateTexture(displayObject, options);
    }

    /**
     * Collection of installed plugins. These are included by default in PIXI, but can be excluded
     * by creating a custom build. Consult the README for more information about creating custom
     * builds and excluding plugins.
     * @private
     */
    static readonly __plugins: IRendererPlugins = {};

    /**
     * The collection of installed systems.
     * @private
     */
    static readonly __systems: Record<string, any> = {};
}

// Handle registration of extensions
extensions.handle(
    ExtensionType.RendererPlugin,
    (extension) => { Renderer.__plugins[extension.name] = extension.ref; },
    (extension) => { delete Renderer.__plugins[extension.name]; }
);
extensions.handle(
    ExtensionType.RendererSystem,
    (extension) => { Renderer.__systems[extension.name] = extension.ref; },
    (extension) => { delete Renderer.__systems[extension.name]; }
);

extensions.add(
    GenerateTextureSystem,
    BackgroundSystem,
    ViewSystem,
    PluginSystem,
    StartupSystem,
    // low level WebGL systems
    ContextSystem,
    StateSystem,
    ShaderSystem,
    TextureSystem,
    BufferSystem,
    GeometrySystem,
    FramebufferSystem,
    // high level pixi specific rendering
    MaskSystem,
    ScissorSystem,
    StencilSystem,
    ProjectionSystem,
    TextureGCSystem,
    FilterSystem,
    RenderTextureSystem,
    BatchSystem,
    ObjectRendererSystem,
    MultisampleSystem
);<|MERGE_RESOLUTION|>--- conflicted
+++ resolved
@@ -13,28 +13,26 @@
 import { ContextSystem } from './context/ContextSystem';
 import { BatchSystem } from './batch/BatchSystem';
 import { TextureGCSystem } from './textures/TextureGCSystem';
-import { MSAA_QUALITY, RENDERER_TYPE } from '@pixi/constants';
+import type { MSAA_QUALITY, RENDERER_TYPE } from '@pixi/constants';
 import { UniformGroup } from './shader/UniformGroup';
-<<<<<<< HEAD
-import { Matrix, Rectangle } from '@pixi/math';
-=======
 import type { Rectangle } from '@pixi/math';
 import { Matrix } from '@pixi/math';
-import { Runner } from '@pixi/runner';
->>>>>>> 9b724f28
 import { BufferSystem } from './geometry/BufferSystem';
-import { RenderTexture } from './renderTexture/RenderTexture';
+import type { RenderTexture } from './renderTexture/RenderTexture';
 import { extensions, ExtensionType } from './extensions';
-import { IRendererPlugins, PluginSystem } from './plugin/PluginSystem';
+import type { IRendererPlugins } from './plugin/PluginSystem';
+import { PluginSystem } from './plugin/PluginSystem';
 import { MultisampleSystem } from './framebuffer/MultisampleSystem';
-import { GenerateTextureSystem, IGenerateTextureOptions } from './renderTexture/GenerateTextureSystem';
+import type { IGenerateTextureOptions } from './renderTexture/GenerateTextureSystem';
+import { GenerateTextureSystem } from './renderTexture/GenerateTextureSystem';
 import { BackgroundSystem } from './background/BackgroundSystem';
 import { ViewSystem } from './view/ViewSystem';
 import { ObjectRendererSystem } from './render/ObjectRendererSystem';
 import { settings } from '@pixi/settings';
 import { SystemManager } from './system/SystemManager';
-import { IRenderableObject, IRenderer, IRendererOptions, IRendererRenderOptions, IRenderingContext } from './IRenderer';
-import { StartupOptions, StartupSystem } from './startup/StartupSystem';
+import type { IRenderableObject, IRenderer, IRendererOptions, IRendererRenderOptions, IRenderingContext } from './IRenderer';
+import type { StartupOptions } from './startup/StartupSystem';
+import { StartupSystem } from './startup/StartupSystem';
 
 // eslint-disable-next-line @typescript-eslint/no-empty-interface
 export interface Renderer extends GlobalMixins.Renderer {}
