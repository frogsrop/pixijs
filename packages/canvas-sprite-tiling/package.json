--- conflicted
+++ resolved
@@ -35,20 +35,10 @@
     "dist",
     "*.d.ts"
   ],
-<<<<<<< HEAD
   "pixiRequirements": [
     "@pixi/canvas-renderer",
     "@pixi/canvas-sprite",
     "@pixi/core",
     "@pixi/sprite-tiling"
   ]
-=======
-  "peerDependencies": {
-    "@pixi/canvas-renderer": "6.5.3",
-    "@pixi/canvas-sprite": "6.5.3",
-    "@pixi/math": "6.5.3",
-    "@pixi/sprite-tiling": "6.5.3",
-    "@pixi/utils": "6.5.3"
-  }
->>>>>>> 28e6b284
 }