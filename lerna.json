--- conflicted
+++ resolved
@@ -1,16 +1,5 @@
 {
   "lerna": "3.8.5",
-<<<<<<< HEAD
   "useWorkspaces": true,
-  "version": "6.0.1"
-=======
-  "packages": [
-    "bundles/*",
-    "packages/*",
-    "packages/canvas/*",
-    "packages/filters/*",
-    "tools/*"
-  ],
   "version": "6.0.2"
->>>>>>> de014995
 }