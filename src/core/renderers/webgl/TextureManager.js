--- conflicted
+++ resolved
@@ -82,16 +82,8 @@
 
         texture.on('update', this.updateTexture, this);
         texture.on('dispose', this.destroyTexture, this);
-<<<<<<< HEAD
 
         this._managedTextures.push(texture);
-=======
-
-        this._managedTextures.push(texture);
-
-
-
->>>>>>> 5e82bf0e
 
         if(texture.isPowerOfTwo)
         {
