import WebGLSystem from './WebGLSystem';
import { Rectangle, Matrix } from '../../../math';

const tempRect = new Rectangle();

/**
 * @class
 * @extends PIXI.WebGLSystem
 * @memberof PIXI
 */

export default class RenderTextureSystem extends WebGLSystem
{
    /**
     * @param {PIXI.WebGLRenderer} renderer - The renderer this System works for.
     */
    constructor(renderer)
    {
        super(renderer);

        this.clearColor = renderer._backgroundColorRgba;

        // TODO moe this property somewhere else!
        this.defaultMaskStack = [];
    }

    bind(renderTexture)
    {
        // TODO - do we want this??
        if(this.renderTexture === renderTexture)return;
        this.renderTexture = renderTexture;

        const renderer = this.renderer;

        if(renderTexture)
        {
<<<<<<< HEAD
            renderer.framebuffer.bind(renderTexture.baseTexture.frameBuffer);
            renderer.projection.update(renderTexture.frame, renderTexture.frame, false);

            renderer.stencil.stencilMaskStack = renderTexture.stencilMaskStack;
=======
            this.renderer.framebuffer.bind(renderTexture.baseTexture.frameBuffer);
            this.renderer.projection.update(renderTexture.frame, renderTexture.frame, false);
            this.renderer.stencil.setMaskStack(renderTexture.baseTexture.stencilMaskStack);
>>>>>>> e75b603f
        }
        else
        {
            renderer.framebuffer.bind(null);

            tempRect.width = renderer.width;
            tempRect.height = renderer.height;
            // TODO store this..
<<<<<<< HEAD
            renderer.projection.update(tempRect, tempRect, true);
            renderer.stencil.stencilMaskStack = renderer.stencil.defaultStencilStack;
=======
            this.renderer.projection.update(tempRect, tempRect, true);
            this.renderer.stencil.setMaskStack(this.defaultMaskStack);
>>>>>>> e75b603f
        }

        const glShader = renderer.shader.getGLShader()

        if (glShader)
        {
         //   glShader.uniforms.projectionMatrix = this.renderer.projection.projectionMatrix.toArray(true);
        }
    }

    /**
     * Erases the render texture and fills the drawing area with a colour
     *
     * @param {number} [clearColor] - The colour
     * @return {PIXI.WebGLRenderer} Returns itself.
     */
    clear(clearColor)
    {
        if(this.renderTexture)
        {
            clearColor = clearColor || this.renderTexture.baseTexture.clearColor;
        }
        else
        {
            clearColor = clearColor || this.clearColor;
        }

        this.renderer.framebuffer.clear(clearColor[0], clearColor[1], clearColor[2], clearColor[3]);
    }

    resize(screenWidth, screenHeight)
    {
        // resize the root only!
        this.bind(null)
    }
}<|MERGE_RESOLUTION|>--- conflicted
+++ resolved
@@ -28,40 +28,27 @@
     {
         // TODO - do we want this??
         if(this.renderTexture === renderTexture)return;
+
         this.renderTexture = renderTexture;
-
-        const renderer = this.renderer;
 
         if(renderTexture)
         {
-<<<<<<< HEAD
-            renderer.framebuffer.bind(renderTexture.baseTexture.frameBuffer);
-            renderer.projection.update(renderTexture.frame, renderTexture.frame, false);
-
-            renderer.stencil.stencilMaskStack = renderTexture.stencilMaskStack;
-=======
             this.renderer.framebuffer.bind(renderTexture.baseTexture.frameBuffer);
             this.renderer.projection.update(renderTexture.frame, renderTexture.frame, false);
             this.renderer.stencil.setMaskStack(renderTexture.baseTexture.stencilMaskStack);
->>>>>>> e75b603f
         }
         else
         {
-            renderer.framebuffer.bind(null);
+            this.renderer.framebuffer.bind(null);
 
-            tempRect.width = renderer.width;
-            tempRect.height = renderer.height;
+            tempRect.width = this.renderer.width;
+            tempRect.height = this.renderer.height;
             // TODO store this..
-<<<<<<< HEAD
-            renderer.projection.update(tempRect, tempRect, true);
-            renderer.stencil.stencilMaskStack = renderer.stencil.defaultStencilStack;
-=======
             this.renderer.projection.update(tempRect, tempRect, true);
             this.renderer.stencil.setMaskStack(this.defaultMaskStack);
->>>>>>> e75b603f
         }
 
-        const glShader = renderer.shader.getGLShader()
+        const glShader = this.renderer.shader.getGLShader()
 
         if (glShader)
         {
