--- conflicted
+++ resolved
@@ -725,12 +725,13 @@
         {
             if(!Graphics._SPRITE_TEXTURE)
             {
-                Graphics._SPRITE_TEXTURE = RenderTexture.create(10, 10);
-
-                let currentRenderTarget = renderer._activeRenderTarget;
-                renderer.bindRenderTexture(Graphics._SPRITE_TEXTURE);
-                renderer.clear([1,1,1,1]);
-                renderer.bindRenderTarget(currentRenderTarget);
+                let canvas = document.createElement('canvas');
+                canvas.width = 10;
+                canvas.height = 10;
+                let context = canvas.getContext('2d');
+                context.fillStyle = 'white';
+                context.fillRect(0, 0, 10, 10);
+                Graphics._SPRITE_TEXTURE = Texture.fromCanvas(canvas);
             }
 
             this._spriteRect = new Sprite(Graphics._SPRITE_TEXTURE);
@@ -788,17 +789,7 @@
     {
         if (!this.renderable)
         {
-<<<<<<< HEAD
             return;
-=======
-            var canvas = document.createElement('canvas');
-            canvas.width = 10;
-            canvas.height = 10;
-            var context = canvas.getContext('2d');
-            context.fillStyle = 'white';
-            context.fillRect(0, 0, 10, 10);
-            Graphics._SPRITE_TEXTURE = Texture.fromCanvas(canvas);
->>>>>>> 3db826db
         }
 
         if (this.boundsDirty !== this.dirty)
