--- conflicted
+++ resolved
@@ -19,16 +19,6 @@
     /** Whether to clear the canvas before new render passes. */
     clearBeforeRender: boolean;
 }
-
-<<<<<<< HEAD
-export const defaultBackgroundOptions = {
-    alpha: 1,
-    color: 0x000000,
-    clearBeforeRender: true,
-};
-=======
-type ColorObject = { r: number; g: number; b: number; a: number };
->>>>>>> 0809e6d7
 
 /** The background system manages the background color and alpha of the main view. */
 export class BackgroundSystem implements System
