--- conflicted
+++ resolved
@@ -52,12 +52,8 @@
  */
 export class AbstractRenderer<PIPES, OPTIONS>
 {
-<<<<<<< HEAD
-    readonly type: number;
-    readonly name: string;
-=======
-    public readonly type: string;
->>>>>>> 6020836f
+    public readonly type: number;
+    public readonly name: string;
 
     public readonly runners: Runners = {} as Runners;
     public readonly renderPipes = {} as PIPES;
