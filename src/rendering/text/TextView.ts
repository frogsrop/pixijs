import { Cache } from '../../assets/cache/Cache';
import { ObservablePoint } from '../../maths/ObservablePoint';
import { uid } from '../../utils/data/uid';
import { emptyViewObserver } from '../renderers/shared/View';
import { BitmapFont } from './bitmap/BitmapFont';
import { BitmapFontManager } from './bitmap/BitmapFontManager';
import { DynamicBitmapFont } from './bitmap/DynamicBitmapFont';
import { CanvasTextMetrics } from './canvas/CanvasTextMetrics';
import { measureHtmlText } from './html/utils/measureHtmlText.';
import { HTMLTextStyle } from './HtmlTextStyle';
import { ensureTextStyle } from './shared/utils/ensureTextStyle';

import type { PointData } from '../../maths/PointData';
import type { View, ViewObserver } from '../renderers/shared/View';
import type { Bounds } from '../scene/bounds/Bounds';
import type { TextureDestroyOptions, TypeOrBool } from '../scene/destroyTypes';
import type { HTMLTextStyleOptions } from './HtmlTextStyle';
import type { TextStyle, TextStyleOptions } from './TextStyle';

export type TextString = string | number | {toString: () => string};
export type AnyTextStyle = TextStyle | HTMLTextStyle;

type Filter<T> = { [K in keyof T]: {
    text?: TextString;
    renderMode?: K;
    resolution?: number;
    style?: T[K]
} } [keyof T];

export type TextStyles = {
    canvas: TextStyleOptions | TextStyle;
    html: HTMLTextStyleOptions | HTMLTextStyle;
    bitmap: TextStyleOptions | TextStyle;
};

export type TextViewOptions = Filter<TextStyles>;
const map = {
    canvas: 'text',
    html: 'htmlText',
    bitmap: 'bitmapText',
};

export class TextView implements View
{
<<<<<<< HEAD
    public static defaultResolution = 1;
    public static defaultAutoResolution = true;

    public readonly uid: number = uid('textView');
=======
    public readonly uid: number = uid++;
>>>>>>> ca67f110
    public readonly renderPipeId: string = 'text';
    public readonly owner: ViewObserver = emptyViewObserver;
    public batched = true;
    public anchor: ObservablePoint;
    public resolution: number = null;

    /** @internal */
    public _style: AnyTextStyle;
    /** @internal */
    public _didUpdate = true;

    private _bounds: [number, number, number, number] = [0, 1, 0, 0];
    private _boundsDirty = true;
    private _text: string;
    private readonly _renderMode: string;

    constructor(options: TextViewOptions)
    {
        this.text = options.text ?? '';

        const renderMode = options.renderMode ?? this._detectRenderType(options.style);

        this._renderMode = renderMode;

        this._style = ensureTextStyle(renderMode, options.style);

        this.renderPipeId = map[renderMode];

        this.anchor = new ObservablePoint(this, 0, 0);

        this.resolution = options.resolution ?? null;
    }

    set text(value: TextString)
    {
        // check its a string
        value = value.toString();

        if (this._text === value) return;

        this._text = value as string;
        this.onUpdate();
    }

    get text(): string
    {
        return this._text;
    }

    get style(): AnyTextStyle
    {
        return this._style;
    }

    set style(style: AnyTextStyle | Partial<AnyTextStyle>)
    {
        style = style || {};

        this._style?.off('update', this.onUpdate, this);

        this._style = ensureTextStyle(this._renderMode, style);

        this._style.on('update', this.onUpdate, this);
        this.onUpdate();
    }

    get bounds()
    {
        if (this._boundsDirty)
        {
            this._updateBounds();
            this._boundsDirty = false;
        }

        return this._bounds;
    }

    public addBounds(bounds: Bounds)
    {
        const _bounds = this.bounds;

        bounds.addFrame(
            _bounds[0],
            _bounds[2],
            _bounds[1],
            _bounds[3],
        );
    }

    public containsPoint(point: PointData)
    {
        const width = this.bounds[2];
        const height = this.bounds[3];
        const x1 = -width * this.anchor.x;
        let y1 = 0;

        if (point.x >= x1 && point.x < x1 + width)
        {
            y1 = -height * this.anchor.y;

            if (point.y >= y1 && point.y < y1 + height) return true;
        }

        return false;
    }

    /** @internal */
    public onUpdate()
    {
        this._didUpdate = true;
        this._boundsDirty = true;
        this.owner.onViewUpdate();
    }

    /** @internal */
    public _getKey(): string
    {
        // TODO add a dirty flag...
        return `${this.text}:${this._style.styleKey}`;
    }

    private _updateBounds()
    {
        const bounds = this._bounds;
        const padding = this._style.padding;
        const anchor = this.anchor;

        if (this.renderPipeId === 'bitmapText')
        {
            const bitmapMeasurement = BitmapFontManager.measureText(this.text, this._style);
            const scale = bitmapMeasurement.scale;
            const offset = bitmapMeasurement.offsetY * scale;

            const width = bitmapMeasurement.width * scale;
            const height = bitmapMeasurement.height * scale;

            bounds[0] = (-anchor._x * width) - padding;
            bounds[1] = bounds[0] + width;
            bounds[2] = (-anchor._y * (height + offset)) - padding;
            bounds[3] = bounds[2] + height;
        }
        else if (this.renderPipeId === 'htmlText')
        {
            const htmlMeasurement = measureHtmlText(this.text, this._style as HTMLTextStyle);

            const { width, height } = htmlMeasurement;

            bounds[0] = (-anchor._x * width) - padding;
            bounds[1] = bounds[0] + width;
            bounds[2] = (-anchor._y * height) - padding;
            bounds[3] = bounds[2] + height;
        }
        else
        {
            const canvasMeasurement = CanvasTextMetrics.measureText(this.text, this._style);

            const { width, height } = canvasMeasurement;

            bounds[0] = (-anchor._x * width) - padding;
            bounds[1] = bounds[0] + width;
            bounds[2] = (-anchor._y * height) - padding;
            bounds[3] = bounds[2] + height;
        }
    }

    private _detectRenderType(style: TextStyleOptions | AnyTextStyle): 'canvas' | 'html' | 'bitmap'
    {
        if (style instanceof HTMLTextStyle)
        {
            return 'html';
        }

        const fontData = Cache.get(style?.fontFamily as string);

        if (fontData instanceof DynamicBitmapFont || fontData instanceof BitmapFont)
        {
            return 'bitmap';
        }

        return 'canvas';
    }

    /**
     * Destroys this text renderable and optionally its style texture.
     * @param options - Options parameter. A boolean will act as if all options
     *  have been set to that value
     * @param {boolean} [options.texture=false] - Should it destroy the texture of the text style
     * @param {boolean} [options.textureSource=false] - Should it destroy the textureSource of the text style
     */
    public destroy(options: TypeOrBool<TextureDestroyOptions> = false): void
    {
        (this as any).owner = null;
        this._bounds = null;
        this.anchor = null;

        this._style.destroy(options);
        this._style = null;
        this._text = null;
    }
}<|MERGE_RESOLUTION|>--- conflicted
+++ resolved
@@ -42,14 +42,7 @@
 
 export class TextView implements View
 {
-<<<<<<< HEAD
-    public static defaultResolution = 1;
-    public static defaultAutoResolution = true;
-
     public readonly uid: number = uid('textView');
-=======
-    public readonly uid: number = uid++;
->>>>>>> ca67f110
     public readonly renderPipeId: string = 'text';
     public readonly owner: ViewObserver = emptyViewObserver;
     public batched = true;
