/**
 * @author Mat Groves http://matgroves.com/ @Doormat23
 */

PIXI.glContexts = []; // this is where we store the webGL contexts for easy access.

/**
 * The WebGLRenderer draws the stage and all its content onto a webGL enabled canvas. This renderer
 * should be used for browsers that support webGL. This Render works by automatically managing webGLBatchs.
 * So no need for Sprite Batches or Sprite Clouds.
 * Don't forget to add the view to your DOM or you will not see anything :)
 *
 * @class WebGLRenderer
 * @constructor
 * @param [width=0] {Number} the width of the canvas view
 * @param [height=0] {Number} the height of the canvas view
 * @param [options] {Object} The optional renderer parameters
 * @param [options.view] {HTMLCanvasElement} the canvas to use as a view, optional
 * @param [options.transparent=false] {Boolean} If the render view is transparent, default false
 * @param [options.antialias=false] {Boolean} sets antialias (only applicable in chrome at the moment)
 * @param [options.preserveDrawingBuffer=false] {Boolean} enables drawing buffer preservation, enable this if you need to call toDataUrl on the webgl context
 * @param [options.resolution=1] {Number} the resolution of the renderer retina would be 2
 */
PIXI.WebGLRenderer = function(width, height, options)
{
    if(options)
    {
        for (var i in PIXI.defaultRenderOptions)
        {
            if (typeof options[i] === 'undefined') options[i] = PIXI.defaultRenderOptions[i];
        }
    }
    else
    {
        options = PIXI.defaultRenderOptions;
    }

    if(!PIXI.defaultRenderer)
    {
        PIXI.sayHello('webGL');
        PIXI.defaultRenderer = this;
    }

    /**
     * @property type
     * @type Number
     */
    this.type = PIXI.WEBGL_RENDERER;

    /**
     * The resolution of the renderer
     *
     * @property resolution
     * @type Number
     * @default 1
     */
    this.resolution = options.resolution;

    // do a catch.. only 1 webGL renderer..

    /**
     * Whether the render view is transparent
     *
     * @property transparent
     * @type Boolean
     */
    this.transparent = options.transparent;

    /**
     * The value of the preserveDrawingBuffer flag affects whether or not the contents of the stencil buffer is retained after rendering.
     *
     * @property preserveDrawingBuffer
     * @type Boolean
     */
    this.preserveDrawingBuffer = options.preserveDrawingBuffer;
    
    /**
     * This sets if the WebGLRenderer will clear the context texture or not before the new render pass. If true:
     * If the Stage is NOT transparent, Pixi will clear to alpha (0, 0, 0, 0).
     * If the Stage is transparent, Pixi will clear to the target Stage's background color.
     * Disable this by setting this to false. For example: if your game has a canvas filling background image, you often don't need this set.
     *
     * @property clearBeforeRender
     * @type Boolean
     * @default
     */
    this.clearBeforeRender = options.clearBeforeRender;
    
    /**
     * The width of the canvas view
     *
     * @property width
     * @type Number
     * @default 800
     */
    this.width = width || 800;

    /**
     * The height of the canvas view
     *
     * @property height
     * @type Number
     * @default 600
     */
    this.height = height || 600;

    /**
     * The canvas element that everything is drawn to
     *
     * @property view
     * @type HTMLCanvasElement
     */
    this.view = options.view || document.createElement( 'canvas' );

    // deal with losing context..

    /**
     * @property contextLostBound
     * @type Function
     */
    this.contextLostBound = this.handleContextLost.bind(this);

    /**
     * @property contextRestoredBound
     * @type Function
     */
    this.contextRestoredBound = this.handleContextRestored.bind(this);

    this.view.addEventListener('webglcontextlost', this.contextLostBound, false);
    this.view.addEventListener('webglcontextrestored', this.contextRestoredBound, false);

    /**
     * @property _contextOptions
     * @type Object
     * @private
     */
    this._contextOptions = {
        alpha: this.transparent,
        antialias: options.antialias, // SPEED UP??
        premultipliedAlpha:this.transparent && this.transparent !== 'notMultiplied',
        stencil:true,
        preserveDrawingBuffer: options.preserveDrawingBuffer
    };

    /**
     * @property projection
     * @type Point
     */
    this.projection = new PIXI.Point();

    /**
     * @property offset
     * @type Point
     */
    this.offset = new PIXI.Point(0, 0);

    // time to create the render managers! each one focuses on managing a state in webGL

    /**
     * Deals with managing the shader programs and their attribs
     * @property shaderManager
     * @type WebGLShaderManager
     */
    this.shaderManager = new PIXI.WebGLShaderManager();

    /**
     * Manages the rendering of sprites
     * @property spriteBatch
     * @type WebGLSpriteBatch
     */
    this.spriteBatch = new PIXI.WebGLSpriteBatch();

    /**
     * Manages the masks using the stencil buffer
     * @property maskManager
     * @type WebGLMaskManager
     */
    this.maskManager = new PIXI.WebGLMaskManager();

    /**
     * Manages the filters
     * @property filterManager
     * @type WebGLFilterManager
     */
    this.filterManager = new PIXI.WebGLFilterManager();

    /**
     * Manages the stencil buffer
     * @property stencilManager
     * @type WebGLStencilManager
     */
    this.stencilManager = new PIXI.WebGLStencilManager();

    /**
     * Manages the blendModes
     * @property blendModeManager
     * @type WebGLBlendModeManager
     */
    this.blendModeManager = new PIXI.WebGLBlendModeManager();

    /**
     * TODO remove
     * @property renderSession
     * @type Object
     */
    this.renderSession = {};
    this.renderSession.gl = this.gl;
    this.renderSession.drawCount = 0;
    this.renderSession.shaderManager = this.shaderManager;
    this.renderSession.maskManager = this.maskManager;
    this.renderSession.filterManager = this.filterManager;
    this.renderSession.blendModeManager = this.blendModeManager;
    this.renderSession.spriteBatch = this.spriteBatch;
    this.renderSession.stencilManager = this.stencilManager;
    this.renderSession.renderer = this;
    this.renderSession.resolution = this.resolution;

    // time init the context..
    this.initContext();

<<<<<<< HEAD
    gl.enable(gl.BLEND);
    gl.colorMask(true, true, true, true);
=======
    // map some webGL blend modes..
    this.mapBlendModes();
>>>>>>> 588d6fee
};

// constructor
PIXI.WebGLRenderer.prototype.constructor = PIXI.WebGLRenderer;

/**
* @method initContext
*/
PIXI.WebGLRenderer.prototype.initContext = function()
{
    var gl = this.view.getContext('webgl', this._contextOptions) || this.view.getContext('experimental-webgl', this._contextOptions);
    this.gl = gl;

    if (!gl) {
        // fail, not able to get a context
        throw new Error('This browser does not support webGL. Try using the canvas renderer');
    }

    this.glContextId = gl.id = PIXI.WebGLRenderer.glContextId ++;

    PIXI.glContexts[this.glContextId] = gl;

    // set up the default pixi settings..
    gl.disable(gl.DEPTH_TEST);
    gl.disable(gl.CULL_FACE);
    gl.enable(gl.BLEND);

    // need to set the context for all the managers...
    this.shaderManager.setContext(gl);
    this.spriteBatch.setContext(gl);
    this.maskManager.setContext(gl);
    this.filterManager.setContext(gl);
    this.blendModeManager.setContext(gl);
    this.stencilManager.setContext(gl);

    this.renderSession.gl = this.gl;

    // now resize and we are good to go!
    this.resize(this.width, this.height);
};

/**
 * Renders the stage to its webGL view
 *
 * @method render
 * @param stage {Stage} the Stage element to be rendered
 */
PIXI.WebGLRenderer.prototype.render = function(stage)
{
    // no point rendering if our context has been blown up!
    if(this.contextLost)return;

    // if rendering a new stage clear the batches..
    if(this.__stage !== stage)
    {
        if(stage.interactive)stage.interactionManager.removeEvents();

        // TODO make this work
        // dont think this is needed any more?
        this.__stage = stage;
    }

    // update the scene graph
    stage.updateTransform();

    var gl = this.gl;
    
    // interaction
    if(stage._interactive)
    {
        //need to add some events!
        if(!stage._interactiveEventsAdded)
        {
            stage._interactiveEventsAdded = true;
            stage.interactionManager.setTarget(this);
        }
    }
    else
    {
        if(stage._interactiveEventsAdded)
        {
            stage._interactiveEventsAdded = false;
            stage.interactionManager.setTarget(this);
        }
    }

    // -- Does this need to be set every frame? -- //
    gl.viewport(0, 0, this.width, this.height);

    // make sure we are bound to the main frame buffer
    gl.bindFramebuffer(gl.FRAMEBUFFER, null);

    if (this.clearBeforeRender)
        {
        if(this.transparent)
        {
            gl.clearColor(0, 0, 0, 0);
        }
        else
        {
            gl.clearColor(stage.backgroundColorSplit[0],stage.backgroundColorSplit[1],stage.backgroundColorSplit[2], 1);
        }
        
        gl.clear (gl.COLOR_BUFFER_BIT);
    }
    
    this.renderDisplayObject( stage, this.projection );
};

/**
 * Renders a Display Object.
 *
 * @method renderDisplayObject
 * @param displayObject {DisplayObject} The DisplayObject to render
 * @param projection {Point} The projection
 * @param buffer {Array} a standard WebGL buffer
 */
PIXI.WebGLRenderer.prototype.renderDisplayObject = function(displayObject, projection, buffer)
{
    this.renderSession.blendModeManager.setBlendMode(PIXI.blendModes.NORMAL);
   
    // reset the render session data..
    this.renderSession.drawCount = 0;

    // set the default projection
    this.renderSession.projection = projection;

    //set the default offset
    this.renderSession.offset = this.offset;

    // start the sprite batch
    this.spriteBatch.begin(this.renderSession);

    // start the filter manager
    this.filterManager.begin(this.renderSession, buffer);

    // render the scene!
    displayObject._renderWebGL(this.renderSession);

    // finish the sprite batch
    this.spriteBatch.end();
};

/**
 * Resizes the webGL view to the specified width and height.
 *
 * @method resize
 * @param width {Number} the new width of the webGL view
 * @param height {Number} the new height of the webGL view
 */
PIXI.WebGLRenderer.prototype.resize = function(width, height)
{
    this.width = width * this.resolution;
    this.height = height * this.resolution;

    this.view.width = this.width;
    this.view.height = this.height;

    this.gl.viewport(0, 0, this.width, this.height);

    this.projection.x =  this.width / 2 / this.resolution;
    this.projection.y =  -this.height / 2 / this.resolution;
};

/**
 * Updates and Creates a WebGL texture for the renderers context.
 *
 * @method updateTexture
 * @param texture {Texture} the texture to update
 */
PIXI.WebGLRenderer.prototype.updateTexture = function(texture)
{
    if(!texture.hasLoaded )return;

    var gl = this.gl;

    if(!texture._glTextures[gl.id])texture._glTextures[gl.id] = gl.createTexture();

    gl.bindTexture(gl.TEXTURE_2D, texture._glTextures[gl.id]);

    gl.pixelStorei(gl.UNPACK_PREMULTIPLY_ALPHA_WEBGL, texture.premultipliedAlpha);
    gl.texImage2D(gl.TEXTURE_2D, 0, gl.RGBA, gl.RGBA, gl.UNSIGNED_BYTE, texture.source);
    
    gl.texParameteri(gl.TEXTURE_2D, gl.TEXTURE_MAG_FILTER, texture.scaleMode === PIXI.scaleModes.LINEAR ? gl.LINEAR : gl.NEAREST);
    gl.texParameteri(gl.TEXTURE_2D, gl.TEXTURE_MIN_FILTER, texture.scaleMode === PIXI.scaleModes.LINEAR ? gl.LINEAR : gl.NEAREST);

    // reguler...
    if(!texture._powerOf2)
    {
        gl.texParameteri(gl.TEXTURE_2D, gl.TEXTURE_WRAP_S, gl.CLAMP_TO_EDGE);
        gl.texParameteri(gl.TEXTURE_2D, gl.TEXTURE_WRAP_T, gl.CLAMP_TO_EDGE);
    }
    else
    {
        gl.texParameteri(gl.TEXTURE_2D, gl.TEXTURE_WRAP_S, gl.REPEAT);
        gl.texParameteri(gl.TEXTURE_2D, gl.TEXTURE_WRAP_T, gl.REPEAT);
    }

    texture._dirty[gl.id] = false;

    return  texture._glTextures[gl.id];
};

/**
 * Handles a lost webgl context
 *
 * @method handleContextLost
 * @param event {Event}
 * @private
 */
PIXI.WebGLRenderer.prototype.handleContextLost = function(event)
{
    event.preventDefault();
    this.contextLost = true;
};

/**
 * Handles a restored webgl context
 *
 * @method handleContextRestored
 * @param event {Event}
 * @private
 */
PIXI.WebGLRenderer.prototype.handleContextRestored = function()
{
    this.initContext();

<<<<<<< HEAD
    //try 'experimental-webgl'
    try {
        this.gl = this.view.getContext('experimental-webgl',  this.options);
    } catch (e) {
        //try 'webgl'
        try {
            this.gl = this.view.getContext('webgl',  this.options);
        } catch (e2) {
            // fail, not able to get a context
            throw new Error(' This browser does not support webGL. Try using the canvas renderer' + this);
        }
    }

    var gl = this.gl;
    gl.id = PIXI.WebGLRenderer.glContextId ++;



    // need to set the context...
    this.shaderManager.setContext(gl);
    this.spriteBatch.setContext(gl);
    this.primitiveBatch.setContext(gl);
    this.maskManager.setContext(gl);
    this.filterManager.setContext(gl);


    this.renderSession.gl = this.gl;

    gl.disable(gl.DEPTH_TEST);
    gl.disable(gl.CULL_FACE);

    gl.enable(gl.BLEND);
    gl.colorMask(true, true, true, true);

    this.gl.viewport(0, 0, this.width, this.height);

=======
    // empty all the ol gl textures as they are useless now
>>>>>>> 588d6fee
    for(var key in PIXI.TextureCache)
    {
        var texture = PIXI.TextureCache[key].baseTexture;
        texture._glTextures = [];
    }
    
    this.contextLost = false;
};

/**
 * Removes everything from the renderer (event listeners, spritebatch, etc...)
 *
 * @method destroy
 */
PIXI.WebGLRenderer.prototype.destroy = function()
{
    // remove listeners
    this.view.off('webglcontextlost', this.contextLostBound);
    this.view.off('webglcontextrestored', this.contextRestoredBound);

    PIXI.glContexts[this.glContextId] = null;

    this.projection = null;
    this.offset = null;

    // time to create the render managers! each one focuses on managine a state in webGL
    this.shaderManager.destroy();
    this.spriteBatch.destroy();
    this.maskManager.destroy();
    this.filterManager.destroy();

    this.shaderManager = null;
    this.spriteBatch = null;
    this.maskManager = null;
    this.filterManager = null;

    this.gl = null;
    this.renderSession = null;
};

/**
 * Maps Pixi blend modes to WebGL blend modes.
 *
 * @method mapBlendModes
 */
PIXI.WebGLRenderer.prototype.mapBlendModes = function()
{
    var gl = this.gl;

    if(!PIXI.blendModesWebGL)
    {
        PIXI.blendModesWebGL = [];

        PIXI.blendModesWebGL[PIXI.blendModes.NORMAL]        = [gl.ONE,       gl.ONE_MINUS_SRC_ALPHA];
        PIXI.blendModesWebGL[PIXI.blendModes.ADD]           = [gl.SRC_ALPHA, gl.DST_ALPHA];
        PIXI.blendModesWebGL[PIXI.blendModes.MULTIPLY]      = [gl.DST_COLOR, gl.ONE_MINUS_SRC_ALPHA];
        PIXI.blendModesWebGL[PIXI.blendModes.SCREEN]        = [gl.SRC_ALPHA, gl.ONE];
        PIXI.blendModesWebGL[PIXI.blendModes.OVERLAY]       = [gl.ONE,       gl.ONE_MINUS_SRC_ALPHA];
        PIXI.blendModesWebGL[PIXI.blendModes.DARKEN]        = [gl.ONE,       gl.ONE_MINUS_SRC_ALPHA];
        PIXI.blendModesWebGL[PIXI.blendModes.LIGHTEN]       = [gl.ONE,       gl.ONE_MINUS_SRC_ALPHA];
        PIXI.blendModesWebGL[PIXI.blendModes.COLOR_DODGE]   = [gl.ONE,       gl.ONE_MINUS_SRC_ALPHA];
        PIXI.blendModesWebGL[PIXI.blendModes.COLOR_BURN]    = [gl.ONE,       gl.ONE_MINUS_SRC_ALPHA];
        PIXI.blendModesWebGL[PIXI.blendModes.HARD_LIGHT]    = [gl.ONE,       gl.ONE_MINUS_SRC_ALPHA];
        PIXI.blendModesWebGL[PIXI.blendModes.SOFT_LIGHT]    = [gl.ONE,       gl.ONE_MINUS_SRC_ALPHA];
        PIXI.blendModesWebGL[PIXI.blendModes.DIFFERENCE]    = [gl.ONE,       gl.ONE_MINUS_SRC_ALPHA];
        PIXI.blendModesWebGL[PIXI.blendModes.EXCLUSION]     = [gl.ONE,       gl.ONE_MINUS_SRC_ALPHA];
        PIXI.blendModesWebGL[PIXI.blendModes.HUE]           = [gl.ONE,       gl.ONE_MINUS_SRC_ALPHA];
        PIXI.blendModesWebGL[PIXI.blendModes.SATURATION]    = [gl.ONE,       gl.ONE_MINUS_SRC_ALPHA];
        PIXI.blendModesWebGL[PIXI.blendModes.COLOR]         = [gl.ONE,       gl.ONE_MINUS_SRC_ALPHA];
        PIXI.blendModesWebGL[PIXI.blendModes.LUMINOSITY]    = [gl.ONE,       gl.ONE_MINUS_SRC_ALPHA];
    }
};

PIXI.WebGLRenderer.glContextId = 0;<|MERGE_RESOLUTION|>--- conflicted
+++ resolved
@@ -218,13 +218,8 @@
     // time init the context..
     this.initContext();
 
-<<<<<<< HEAD
-    gl.enable(gl.BLEND);
-    gl.colorMask(true, true, true, true);
-=======
     // map some webGL blend modes..
     this.mapBlendModes();
->>>>>>> 588d6fee
 };
 
 // constructor
@@ -452,46 +447,7 @@
 {
     this.initContext();
 
-<<<<<<< HEAD
-    //try 'experimental-webgl'
-    try {
-        this.gl = this.view.getContext('experimental-webgl',  this.options);
-    } catch (e) {
-        //try 'webgl'
-        try {
-            this.gl = this.view.getContext('webgl',  this.options);
-        } catch (e2) {
-            // fail, not able to get a context
-            throw new Error(' This browser does not support webGL. Try using the canvas renderer' + this);
-        }
-    }
-
-    var gl = this.gl;
-    gl.id = PIXI.WebGLRenderer.glContextId ++;
-
-
-
-    // need to set the context...
-    this.shaderManager.setContext(gl);
-    this.spriteBatch.setContext(gl);
-    this.primitiveBatch.setContext(gl);
-    this.maskManager.setContext(gl);
-    this.filterManager.setContext(gl);
-
-
-    this.renderSession.gl = this.gl;
-
-    gl.disable(gl.DEPTH_TEST);
-    gl.disable(gl.CULL_FACE);
-
-    gl.enable(gl.BLEND);
-    gl.colorMask(true, true, true, true);
-
-    this.gl.viewport(0, 0, this.width, this.height);
-
-=======
     // empty all the ol gl textures as they are useless now
->>>>>>> 588d6fee
     for(var key in PIXI.TextureCache)
     {
         var texture = PIXI.TextureCache[key].baseTexture;
