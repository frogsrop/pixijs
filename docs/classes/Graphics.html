--- conflicted
+++ resolved
@@ -19,11 +19,7 @@
             
         </div>
         <div class="yui3-u-1-4 version">
-<<<<<<< HEAD
-            <em>API Docs for: 1.5.3</em>
-=======
             <em>API Docs for: 1.6.0</em>
->>>>>>> 293d7400
         </div>
     </div>
     <div id="bd" class="yui3-g">
@@ -944,11 +940,7 @@
             
         
         
-<<<<<<< HEAD
-        <a href="../files/src_pixi_primitives_Graphics.js.html#l595"><code>src&#x2F;pixi&#x2F;primitives&#x2F;Graphics.js:595</code></a>
-=======
         <a href="../files/src_pixi_primitives_Graphics.js.html#l867"><code>src&#x2F;pixi&#x2F;primitives&#x2F;Graphics.js:867</code></a>
->>>>>>> 293d7400
         
         </p>
 
@@ -4461,11 +4453,7 @@
             
         
         
-<<<<<<< HEAD
-        <a href="../files/src_pixi_primitives_Graphics.js.html#l524"><code>src&#x2F;pixi&#x2F;primitives&#x2F;Graphics.js:524</code></a>
-=======
         <a href="../files/src_pixi_primitives_Graphics.js.html#l796"><code>src&#x2F;pixi&#x2F;primitives&#x2F;Graphics.js:796</code></a>
->>>>>>> 293d7400
         
         </p>
 
@@ -6232,11 +6220,7 @@
             
         
         
-<<<<<<< HEAD
-        <a href="../files/src_pixi_display_DisplayObject.js.html#l596"><code>src&#x2F;pixi&#x2F;display&#x2F;DisplayObject.js:596</code></a>
-=======
-        <a href="../files/src_pixi_display_DisplayObject.js.html#l599"><code>src&#x2F;pixi&#x2F;display&#x2F;DisplayObject.js:599</code></a>
->>>>>>> 293d7400
+        <a href="../files/src_pixi_display_DisplayObject.js.html#l598"><code>src&#x2F;pixi&#x2F;display&#x2F;DisplayObject.js:598</code></a>
         
         </p>
 
@@ -6278,11 +6262,7 @@
             
         
         
-<<<<<<< HEAD
-        <a href="../files/src_pixi_display_DisplayObject.js.html#l611"><code>src&#x2F;pixi&#x2F;display&#x2F;DisplayObject.js:611</code></a>
-=======
-        <a href="../files/src_pixi_display_DisplayObject.js.html#l614"><code>src&#x2F;pixi&#x2F;display&#x2F;DisplayObject.js:614</code></a>
->>>>>>> 293d7400
+        <a href="../files/src_pixi_display_DisplayObject.js.html#l613"><code>src&#x2F;pixi&#x2F;display&#x2F;DisplayObject.js:613</code></a>
         
         </p>
 
